--- conflicted
+++ resolved
@@ -153,10 +153,6 @@
         [ConditionalFact(typeof(DataTestUtility), nameof(DataTestUtility.IsAKVSetupAvailable))]
         public void InvalidCertificatePath()
         {
-<<<<<<< HEAD
-            string dummyPath = @"https://www.microsoft.com";
-            string errorMessage = $@"Invalid Azure Key Vault key path specified: '{dummyPath}'. Valid trusted endpoints: vault.azure.net, vault.azure.cn, vault.usgovcloudapi.net, vault.microsoftazure.de, managedhsm.azure.net, managedhsm.azure.cn, managedhsm.usgovcloudapi.net, managedhsm.microsoftazure.de.\s+\(?Parameter (name: )?'?masterKeyPath('\))?";
-=======
             string dummyPathWithOnlyHost = @"https://www.microsoft.com";
             string invalidUrlErrorMessage = $@"Invalid url specified: '{dummyPathWithOnlyHost}'";
             string dummyPathWithInvalidKey = @"https://www.microsoft.vault.azure.com/keys/dummykey/dummykeyid";
@@ -175,7 +171,6 @@
            ex = Assert.Throws<ArgumentException>(
                 () => fixture.AkvStoreProvider.DecryptColumnEncryptionKey(dummyPathWithOnlyHost, MasterKeyEncAlgo, encryptedCek));
             Assert.Matches(invalidUrlErrorMessage, ex.Message);       
->>>>>>> e54c463a
             
            ex = Assert.Throws<ArgumentException>(
                 () => fixture.AkvStoreProvider.DecryptColumnEncryptionKey(dummyPathWithInvalidKey, MasterKeyEncAlgo, encryptedCek));
