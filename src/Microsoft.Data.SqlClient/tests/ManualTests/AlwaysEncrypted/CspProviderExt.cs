// Licensed to the .NET Foundation under one or more agreements.
// The .NET Foundation licenses this file to you under the MIT license.
// See the LICENSE file in the project root for more information.

using System;
using System.Linq;
using System.Security.Cryptography.X509Certificates;
using Microsoft.Data.SqlClient.ManualTesting.Tests.AlwaysEncrypted.Setup;
using Xunit;
#if NET50_OR_LATER
using System.Runtime.Versioning;
#endif

namespace Microsoft.Data.SqlClient.ManualTesting.Tests.AlwaysEncrypted
{
    /// <summary>
    /// Always Encrypted public CspProvider Manual tests.
    /// TODO: These tests are marked as Windows only for now but should be run for all platforms once the Master Key is accessible to this app from Azure Key Vault.
    /// </summary>
#if NET50_OR_LATER
    [SupportedOSPlatform("windows")]
#endif
    [PlatformSpecific(TestPlatforms.Windows)]
    public class CspProviderExt
    {
        [ConditionalTheory(typeof(DataTestUtility), nameof(DataTestUtility.AreConnStringsSetup))]
        [ClassData(typeof(AEConnectionStringProvider))]
        public void TestKeysFromCertificatesCreatedWithMultipleCryptoProviders(string connectionString)
        {
            const string providersRegistryKeyPath = @"SOFTWARE\Microsoft\Cryptography\Defaults\Provider";
            Microsoft.Win32.RegistryKey defaultCryptoProvidersRegistryKey = Microsoft.Win32.Registry.LocalMachine.OpenSubKey(providersRegistryKeyPath);

            foreach (string subKeyName in defaultCryptoProvidersRegistryKey.GetSubKeyNames())
            {
                // NOTE: RSACryptoServiceProvider.SignData() fails for other providers when testing locally
                if (!subKeyName.Contains(@"RSA and AES"))
                {
                    Console.WriteLine(@"INFO: Skipping Certificate creation for {0}.", subKeyName);
                    continue;
                }
                string providerName;
                string providerType;
                string certificateName;
                using (Microsoft.Win32.RegistryKey providerKey = defaultCryptoProvidersRegistryKey.OpenSubKey(subKeyName))
                {
                    // Get Provider Name and its type
                    providerName = providerKey.Name.Substring(providerKey.Name.LastIndexOf(@"\") + 1);
                    providerType = providerKey.GetValue(@"Type").ToString();

                    // Create a certificate from that provider
                    certificateName = string.Format(@"AETest - {0}", providerName);
                }

                CertificateUtilityWin.CreateCertificate(certificateName, StoreLocation.CurrentUser.ToString(), providerName, providerType);
                SQLSetupStrategyCspExt sqlSetupStrategyCsp = null;
                try
                {
                    if (false == CertificateUtilityWin.CertificateExists(certificateName, StoreLocation.CurrentUser))
                    {
                        Console.WriteLine(@"INFO: Certificate creation for provider {0} failed so skipping it.", providerName);
                        continue;
                    }

                    X509Certificate2 cert = CertificateUtilityWin.GetCertificate(certificateName, StoreLocation.CurrentUser);
                    string cspPath = CertificateUtilityWin.GetCspPathFromCertificate(cert);

                    if (string.IsNullOrEmpty(cspPath))
                    {
                        Console.WriteLine(@"INFO: Certificate provider {0} is not a csp provider so skipping it.", providerName);
                        continue;
                    }

                    Console.WriteLine("CSP path is {0}", cspPath);

                    sqlSetupStrategyCsp = new SQLSetupStrategyCspExt(cspPath);
                    string tableName = sqlSetupStrategyCsp.CspProviderTable.Name;

                    using SqlConnection sqlConn = new(connectionString);
                    sqlConn.Open();

                    Table.DeleteData(tableName, sqlConn);

                    // insert 1 row data
                    Customer customer = new Customer(45, "Microsoft", "Corporation");

<<<<<<< HEAD
                        DatabaseHelper.InsertCustomerData(sqlConn, null, tableName, customer);
=======
                    DatabaseHelper.InsertCustomerData(sqlConn, tableName, customer);
>>>>>>> 104e9a69

                    // Test INPUT parameter on an encrypted parameter
                    using SqlCommand sqlCommand = new(@$"SELECT CustomerId, FirstName, LastName FROM [{tableName}] WHERE FirstName = @firstName",
                                                                sqlConn, null, SqlCommandColumnEncryptionSetting.Enabled);
                    SqlParameter customerFirstParam = sqlCommand.Parameters.AddWithValue(@"firstName", @"Microsoft");
                    customerFirstParam.Direction = System.Data.ParameterDirection.Input;

                    using SqlDataReader sqlDataReader = sqlCommand.ExecuteReader();
                    ValidateResultSet(sqlDataReader);
                    Console.WriteLine(@"INFO: Successfully validated using a certificate using provider:{0}", providerName);
                }
                finally
                {
                    CertificateUtilityWin.RemoveCertificate(certificateName, StoreLocation.CurrentUser);
                    // clean up database resources
                    sqlSetupStrategyCsp?.Dispose();
                }

            }
        }

        // [Fact(Skip="Run this in non-parallel mode")] or [ConditionalFact()]
        [Fact(Skip = "Failing in TCE")]
        public void TestRoundTripWithCSPAndCertStoreProvider()
        {
            const string providerName = "Microsoft Enhanced RSA and AES Cryptographic Provider";
            string providerType = "24";

            string certificateName = string.Format(@"AETest - {0}", providerName);
            CertificateUtilityWin.CreateCertificate(certificateName, StoreLocation.CurrentUser.ToString(), providerName, providerType);
            try
            {
                X509Certificate2 cert = CertificateUtilityWin.GetCertificate(certificateName, StoreLocation.CurrentUser);
                string cspPath = CertificateUtilityWin.GetCspPathFromCertificate(cert);
                string certificatePath = String.Concat(@"CurrentUser/my/", cert.Thumbprint);

                SqlColumnEncryptionCertificateStoreProvider certProvider = new SqlColumnEncryptionCertificateStoreProvider();
                SqlColumnEncryptionCspProvider cspProvider = new SqlColumnEncryptionCspProvider();
                byte[] columnEncryptionKey = DatabaseHelper.GenerateRandomBytes(32);

                byte[] encryptedColumnEncryptionKeyUsingCert = certProvider.EncryptColumnEncryptionKey(certificatePath, @"RSA_OAEP", columnEncryptionKey);
                byte[] columnEncryptionKeyReturnedCert2CSP = cspProvider.DecryptColumnEncryptionKey(cspPath, @"RSA_OAEP", encryptedColumnEncryptionKeyUsingCert);
                Assert.True(columnEncryptionKey.SequenceEqual(columnEncryptionKeyReturnedCert2CSP));

                byte[] encryptedColumnEncryptionKeyUsingCSP = cspProvider.EncryptColumnEncryptionKey(cspPath, @"RSA_OAEP", columnEncryptionKey);
                byte[] columnEncryptionKeyReturnedCSP2Cert = certProvider.DecryptColumnEncryptionKey(certificatePath, @"RSA_OAEP", encryptedColumnEncryptionKeyUsingCSP);
                Assert.True(columnEncryptionKey.SequenceEqual(columnEncryptionKeyReturnedCSP2Cert));

            }
            finally
            {
                CertificateUtilityWin.RemoveCertificate(certificateName, StoreLocation.CurrentUser);
            }
        }

        [ConditionalTheory(typeof(DataTestUtility), nameof(DataTestUtility.AreConnStringSetupForAE))]
        [ClassData(typeof(AEConnectionStringProvider))]
        public void TestEncryptDecryptWithCSP(string connectionString)
        {
            string providerName = @"Microsoft Enhanced RSA and AES Cryptographic Provider";
            string keyIdentifier = DataTestUtility.GetUniqueNameForSqlServer("CSP");

            try
            {
                CertificateUtilityWin.RSAPersistKeyInCsp(providerName, keyIdentifier);
                string cspPath = String.Concat(providerName, @"/", keyIdentifier);

                SQLSetupStrategyCspExt sqlSetupStrategyCsp = new SQLSetupStrategyCspExt(cspPath);
                string tableName = sqlSetupStrategyCsp.CspProviderTable.Name;

                try
                {
                    using SqlConnection sqlConn = new(connectionString);
                    sqlConn.Open();

                    Table.DeleteData(tableName, sqlConn);

                    // insert 1 row data
                    Customer customer = new Customer(45, "Microsoft", "Corporation");

<<<<<<< HEAD
                        DatabaseHelper.InsertCustomerData(sqlConn, null, tableName, customer);
=======
                    DatabaseHelper.InsertCustomerData(sqlConn, tableName, customer);
>>>>>>> 104e9a69

                    // Test INPUT parameter on an encrypted parameter
                    using SqlCommand sqlCommand = new(@$"SELECT CustomerId, FirstName, LastName FROM [{tableName}] WHERE FirstName = @firstName",
                                                                sqlConn, null, SqlCommandColumnEncryptionSetting.Enabled);
                    SqlParameter customerFirstParam = sqlCommand.Parameters.AddWithValue(@"firstName", @"Microsoft");
                    Console.WriteLine(@"Exception: {0}");
                    customerFirstParam.Direction = System.Data.ParameterDirection.Input;

                    using SqlDataReader sqlDataReader = sqlCommand.ExecuteReader();
                    ValidateResultSet(sqlDataReader);
                }
                finally
                {
                    // clean up database resources
                    sqlSetupStrategyCsp.Dispose();
                }
            }
            finally
            {
                CertificateUtilityWin.RSADeleteKeyInCsp(providerName, keyIdentifier);
            }
        }

        /// <summary>
        /// Validates that the results are the ones expected.
        /// </summary>
        /// <param name="sqlDataReader"></param>
        private void ValidateResultSet(SqlDataReader sqlDataReader)
        {
            int rowsFound = 0;
            while (sqlDataReader.Read())
            {
                if (sqlDataReader.FieldCount == 3)
                {
                    Assert.Equal(45, sqlDataReader.GetInt32(0));
                    Assert.Equal(@"Microsoft", sqlDataReader.GetString(1));
                    Assert.Equal(@"Corporation", sqlDataReader.GetString(2));
                }
                rowsFound++;
            }

            Assert.Equal(1, rowsFound);
        }
    }
}<|MERGE_RESOLUTION|>--- conflicted
+++ resolved
@@ -83,11 +83,7 @@
                     // insert 1 row data
                     Customer customer = new Customer(45, "Microsoft", "Corporation");
 
-<<<<<<< HEAD
-                        DatabaseHelper.InsertCustomerData(sqlConn, null, tableName, customer);
-=======
-                    DatabaseHelper.InsertCustomerData(sqlConn, tableName, customer);
->>>>>>> 104e9a69
+                    DatabaseHelper.InsertCustomerData(sqlConn, null, tableName, customer);
 
                     // Test INPUT parameter on an encrypted parameter
                     using SqlCommand sqlCommand = new(@$"SELECT CustomerId, FirstName, LastName FROM [{tableName}] WHERE FirstName = @firstName",
@@ -168,11 +164,7 @@
                     // insert 1 row data
                     Customer customer = new Customer(45, "Microsoft", "Corporation");
 
-<<<<<<< HEAD
-                        DatabaseHelper.InsertCustomerData(sqlConn, null, tableName, customer);
-=======
-                    DatabaseHelper.InsertCustomerData(sqlConn, tableName, customer);
->>>>>>> 104e9a69
+                    DatabaseHelper.InsertCustomerData(sqlConn, null, tableName, customer);
 
                     // Test INPUT parameter on an encrypted parameter
                     using SqlCommand sqlCommand = new(@$"SELECT CustomerId, FirstName, LastName FROM [{tableName}] WHERE FirstName = @firstName",
