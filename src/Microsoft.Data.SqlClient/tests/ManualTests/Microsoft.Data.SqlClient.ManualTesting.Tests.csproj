﻿<Project Sdk="Microsoft.NET.Sdk">
  <PropertyGroup>
    <ProjectGuid>{45DB5F86-7AE3-45C6-870D-F9357B66BDB5}</ProjectGuid>
    <AssemblyName>ManualTests</AssemblyName>
    <TargetGroup Condition="$(TargetFramework.StartsWith('netcoreapp'))">netcoreapp</TargetGroup>
    <TargetGroup Condition="$(TargetFramework.StartsWith('net4'))">netfx</TargetGroup>
    <EnableDefaultCompileItems>false</EnableDefaultCompileItems>
    <CodeAnalysisRuleSet>Microsoft.Data.SqlClient.ManualTesting.Tests.ruleset</CodeAnalysisRuleSet>
    <Configurations>Debug;Release;net46-Release;net46-Debug;netcoreapp2.1-Debug;netcoreapp2.1-Release;netcoreapp3.1-Debug;netcoreapp3.1-Release</Configurations>
    <Platforms>AnyCPU;x86;x64</Platforms>
    <DefineConstants Condition="'$(TargetGroup)'=='netcoreapp'">$(DefineConstants);NETCOREAPP</DefineConstants>
    <DefineConstants Condition="'$(TargetGroup)'=='netfx'">$(DefineConstants);NETFRAMEWORK</DefineConstants>
    <IntermediateOutputPath>$(ObjFolder)$(Configuration).$(Platform).$(AssemblyName)</IntermediateOutputPath>
    <OutputPath>$(BinFolder)$(Configuration).$(Platform).$(AssemblyName)</OutputPath>
  </PropertyGroup>
<<<<<<< HEAD
  <ItemGroup>
=======
  <!-- Azure Key Vault provider is not compatible with .NET Framework 4.6 and can only be used with .NET Framework 4.6.1 and above. -->
  <ItemGroup Condition="$(TargetFramework) != 'net46'">
    <Compile Include="DataCommon\SqlClientCustomTokenCredential.cs" />
    <Compile Include="AlwaysEncrypted\AKVTests.cs" />
    <Compile Include="AlwaysEncrypted\AKVUnitTests.cs" />
    <Compile Include="AlwaysEncrypted\EnclaveAzureDatabaseTests.cs" />
    <Compile Include="AlwaysEncrypted\ExceptionTestAKVStore.cs" />
    <Compile Include="AlwaysEncrypted\TestFixtures\Setup\AKVTestTable.cs" />
    <Compile Include="AlwaysEncrypted\TestFixtures\Setup\AkvColumnMasterKey.cs" />
    <Compile Include="AlwaysEncrypted\TestFixtures\SQLSetupStrategyAzureKeyVault.cs" />
  </ItemGroup>
  <ItemGroup Condition="!$(ReferenceType.Contains('NetStandard'))">
>>>>>>> e54c463a
    <Compile Include="AlwaysEncrypted\CoreCryptoTests.cs" />
    <Compile Include="AlwaysEncrypted\CspProviderExt.cs" />
    <Compile Include="AlwaysEncrypted\ConversionTests.cs" />
    <Compile Include="AlwaysEncrypted\ExceptionsGenericError.cs" />
    <Compile Include="AlwaysEncrypted\TestFixtures\Setup\CryptoNativeBaselineReader.cs" />
    <Compile Include="AlwaysEncrypted\TestFixtures\Setup\CryptoVector.cs" />
    <Compile Include="AlwaysEncrypted\TestFixtures\Setup\CspProviderColumnMasterKey.cs" />
    <Compile Include="AlwaysEncrypted\TestFixtures\Setup\CertificateUtilityWin.cs" />
    <Compile Include="AlwaysEncrypted\TestFixtures\SQLSetupStrategyCspExt.cs" />
    <Compile Include="AlwaysEncrypted\TestTrustedMasterKeyPaths.cs" />
<<<<<<< HEAD
    <Compile Include="AlwaysEncrypted\AKVTests.cs" />
=======
  </ItemGroup>
  <ItemGroup>
>>>>>>> e54c463a
    <Compile Include="AlwaysEncrypted\ApiShould.cs" />
    <Compile Include="AlwaysEncrypted\BulkCopyAE.cs" />
    <Compile Include="AlwaysEncrypted\BulkCopyAEErrorMessage.cs" />
    <Compile Include="AlwaysEncrypted\End2EndSmokeTests.cs" />
    <Compile Include="AlwaysEncrypted\SqlBulkCopyTruncation.cs" />
    <Compile Include="AlwaysEncrypted\SqlNullValues.cs" />
    <Compile Include="AlwaysEncrypted\TestFixtures\DatabaseHelper.cs" />
    <Compile Include="AlwaysEncrypted\TestFixtures\SQLSetupStrategy.cs" />
    <Compile Include="AlwaysEncrypted\TestFixtures\SQLSetupStrategyCertStoreProvider.cs" />
    <Compile Include="AlwaysEncrypted\TestFixtures\Setup\ApiTestTable.cs" />
    <Compile Include="AlwaysEncrypted\TestFixtures\Setup\BulkCopyAETestTable.cs" />
    <Compile Include="AlwaysEncrypted\TestFixtures\Setup\BulkCopyAEErrorMessageTestTable.cs" />
    <Compile Include="AlwaysEncrypted\TestFixtures\Setup\BulkCopyTruncationTables.cs" />
    <Compile Include="AlwaysEncrypted\TestFixtures\Setup\SqlNullValuesTable.cs" />
    <Compile Include="AlwaysEncrypted\TestFixtures\Setup\SqlParameterPropertiesTable.cs" />
    <Compile Include="AlwaysEncrypted\TestFixtures\Setup\DbObject.cs" />
    <Compile Include="AlwaysEncrypted\TestFixtures\Setup\Table.cs" />
    <Compile Include="AlwaysEncrypted\TestFixtures\Setup\ICreatable.cs" />
    <Compile Include="AlwaysEncrypted\TestFixtures\Setup\IDroppable.cs" />
    <Compile Include="AlwaysEncrypted\TestFixtures\Setup\ColumnMasterKey.cs" />
    <Compile Include="AlwaysEncrypted\TestFixtures\Setup\ColumnEncryptionKey.cs" />
    <Compile Include="AlwaysEncrypted\TestFixtures\Setup\CspColumnMasterKey.cs" />
    <Compile Include="AlwaysEncrypted\TestFixtures\Setup\CertificateUtility.cs" />   
    <Compile Include="$(CommonTestPath)\System\Collections\DictionaryExtensions.cs">
      <Link>Common\System\Collections\DictionaryExtensions.cs</Link>
    </Compile>
    <Compile Include="SQL\SqlBulkCopyTest\OrderHint.cs" />
    <Compile Include="SQL\SqlBulkCopyTest\OrderHintAsync.cs" />
    <Compile Include="SQL\SqlBulkCopyTest\OrderHintDuplicateColumn.cs" />
    <Compile Include="SQL\SqlBulkCopyTest\OrderHintIdentityColumn.cs" />
    <Compile Include="SQL\SqlBulkCopyTest\OrderHintMissingTargetColumn.cs" />
    <Compile Include="SQL\SqlBulkCopyTest\OrderHintTransaction.cs" />
    <Compile Include="SQL\DataClassificationTest\DataClassificationTest.cs" />
    <Compile Include="TracingTests\EventSourceTest.cs" />
    <Compile Include="SQL\AdapterTest\AdapterTest.cs" />
    <Compile Include="SQL\AsyncTest\BeginExecAsyncTest.cs" />
    <Compile Include="SQL\AsyncTest\BeginExecReaderAsyncTest.cs" />
    <Compile Include="SQL\AsyncTest\XmlReaderAsyncTest.cs" />
    <Compile Include="SQL\Common\AsyncDebugScope.cs" />
    <Compile Include="SQL\Common\ConnectionPoolWrapper.cs" />
    <Compile Include="SQL\Common\InternalConnectionWrapper.cs" />
    <Compile Include="SQL\Common\SystemDataExtensions.cs" />
    <Compile Include="SQL\Common\SystemDataInternals\CommandHelper.cs" />
    <Compile Include="SQL\Common\SystemDataInternals\ConnectionHelper.cs" />
    <Compile Include="SQL\Common\SystemDataInternals\ConnectionPoolHelper.cs" />
    <Compile Include="SQL\Common\SystemDataInternals\DataReaderHelper.cs" />
    <Compile Include="SQL\Common\SystemDataInternals\TdsParserHelper.cs" />
    <Compile Include="SQL\Common\SystemDataInternals\TdsParserStateObjectHelper.cs" />
    <Compile Include="DataCommon\AssemblyResourceManager.cs" />
    <Compile Include="DataCommon\DataSourceBuilder.cs" />
    <Compile Include="DataCommon\DataTestUtility.cs" />
    <Compile Include="DataCommon\ProxyServer.cs" />
    <Compile Include="DataCommon\SystemDataResourceManager.cs" />
    <Compile Include="SQL\ConnectivityTests\ConnectionBehaviorTest.cs" />
    <Compile Include="SQL\ConnectivityTests\AADConnectionTest.cs" />
    <Compile Include="SQL\ConnectivityTests\TcpDefaultForAzureTest.cs" />
    <Compile Include="SQL\ParameterTest\DateTimeVariantTest.cs" />
    <Compile Include="SQL\ParameterTest\OutputParameter.cs" />
    <Compile Include="SQL\ParameterTest\ParametersTest.cs" />
    <Compile Include="SQL\ParameterTest\SqlAdapterUpdateBatch.cs" />
    <Compile Include="SQL\ParameterTest\SqlVariantParam.cs" />
    <Compile Include="SQL\ParameterTest\SteAttribute.cs" />
    <Compile Include="SQL\ParameterTest\SteParam.cs" />
    <Compile Include="SQL\ParameterTest\StePermutationSet.cs" />
    <Compile Include="SQL\ParameterTest\SteTypeBoundaries.cs" />
    <Compile Include="SQL\ParameterTest\StreamInputParam.cs" />
    <Compile Include="SQL\ParameterTest\TvpTest.cs" />
    <Compile Include="DDBasics\DDAsyncTest\DDAsyncTest.cs" />
    <Compile Include="DDBasics\DDDataTypesTest\DDDataTypesTest.cs" />
    <Compile Include="DDBasics\DDMARSTest\DDMARSTest.cs" />
    <Compile Include="ProviderAgnostic\MultipleResultsTest\MultipleResultsTest.cs" />
    <Compile Include="ProviderAgnostic\ReaderTest\ReaderTest.cs" />
    <Compile Include="SQL\AsyncTest\AsyncTest.cs" />
    <Compile Include="SQL\AsyncTest\AsyncCancelledConnectionsTest.cs" />
    <Compile Include="SQL\SqlBulkCopyTest\DataConversionErrorMessageTest.cs" />
    <Compile Include="SQL\SqlCommand\SqlCommandCompletedTest.cs" />
    <Compile Include="SQL\SqlCommand\SqlCommandCancelTest.cs" />
    <Compile Include="SQL\ConnectionPoolTest\ConnectionPoolTest.cs" />
    <Compile Include="SQL\ConnectivityTests\ConnectivityTest.cs" />
    <Compile Include="SQL\DataBaseSchemaTest\ConnectionSchemaTest.cs" />
    <Compile Include="SQL\DataReaderTest\DataReaderTest.cs" />
    <Compile Include="SQL\ExceptionTest\ExceptionTest.cs" />
    <Compile Include="SQL\ExceptionTest\ConnectionExceptionTest.cs" />
    <Compile Include="SQL\DataStreamTest\DataStreamTest.cs" />
    <Compile Include="SQL\DateTimeTest\DateTimeTest.cs" />
    <Compile Include="SQL\InstanceNameTest\InstanceNameTest.cs" />
    <Compile Include="SQL\IntegratedAuthenticationTest\IntegratedAuthenticationTest.cs" />
    <Compile Include="SQL\LocalDBTest\LocalDBTest.cs" />
    <Compile Include="SQL\MARSSessionPoolingTest\MARSSessionPoolingTest.cs" />
    <Compile Include="SQL\MARSTest\MARSTest.cs" />
    <Compile Include="SQL\MirroringTest\ConnectionOnMirroringTest.cs" />
    <Compile Include="SQL\ParallelTransactionsTest\ParallelTransactionsTest.cs" />
    <Compile Include="SQL\SqlBulkCopyTest\CopyWidenNullInexactNumerics.cs" />
    <Compile Include="SQL\SqlCommand\SqlCommandSetTest.cs" />
    <Compile Include="SQL\SqlCredentialTest\SqlCredentialTest.cs" />
    <Compile Include="SQL\SqlDependencyTest\SqlDependencyTest.cs" />
    <Compile Include="SQL\SqlSchemaInfoTest\SqlSchemaInfoTest.cs" />
    <Compile Include="SQL\SqlStatisticsTest\SqlStatisticsTest.cs" />
    <Compile Include="SQL\SqlBulkCopyTest\AdjustPrecScaleForBulkCopy.cs" />
    <Compile Include="SQL\SqlBulkCopyTest\AzureDistributedTransaction.cs" />
    <Compile Include="SQL\SqlBulkCopyTest\ErrorOnRowsMarkedAsDeleted.cs" />
    <Compile Include="SQL\SqlBulkCopyTest\DestinationTableNameWithSpecialChar.cs" />
    <Compile Include="SQL\SqlBulkCopyTest\Bug84548.cs" />
    <Compile Include="SQL\SqlBulkCopyTest\Bug85007.cs" />
    <Compile Include="SQL\SqlBulkCopyTest\Bug903514.cs" />
    <Compile Include="SQL\SqlBulkCopyTest\Bug98182.cs" />
    <Compile Include="SQL\SqlBulkCopyTest\CheckConstraints.cs" />
    <Compile Include="SQL\SqlBulkCopyTest\ColumnCollation.cs" />
    <Compile Include="SQL\SqlBulkCopyTest\CopyAllFromReader.cs" />
    <Compile Include="SQL\SqlBulkCopyTest\CopyAllFromReader1.cs" />
    <Compile Include="SQL\SqlBulkCopyTest\CopyAllFromReaderAsync.cs" />
    <Compile Include="SQL\SqlBulkCopyTest\CopyAllFromReaderCancelAsync.cs" />
    <Compile Include="SQL\SqlBulkCopyTest\CopyAllFromReaderConnectionCloseAsync.cs" />
    <Compile Include="SQL\SqlBulkCopyTest\CopyAllFromReaderConnectionCloseOnEventAsync.cs" />
    <Compile Include="SQL\SqlBulkCopyTest\CopyMultipleReaders.cs" />
    <Compile Include="SQL\SqlBulkCopyTest\CopySomeFromDatatable.cs" />
    <Compile Include="SQL\SqlBulkCopyTest\CopySomeFromDatatableAsync.cs" />
    <Compile Include="SQL\SqlBulkCopyTest\CopySomeFromReader.cs" />
    <Compile Include="SQL\SqlBulkCopyTest\CopySomeFromRowArray.cs" />
    <Compile Include="SQL\SqlBulkCopyTest\CopySomeFromRowArrayAsync.cs" />
    <Compile Include="SQL\SqlBulkCopyTest\CopyVariants.cs" />
    <Compile Include="SQL\SqlBulkCopyTest\CopyWithEvent.cs" />
    <Compile Include="SQL\SqlBulkCopyTest\CopyWithEvent1.cs" />
    <Compile Include="SQL\SqlBulkCopyTest\InvalidAccessFromEvent.cs" />
    <Compile Include="SQL\SqlBulkCopyTest\CopyWithEventAsync.cs" />
    <Compile Include="SQL\SqlBulkCopyTest\FireTrigger.cs" />
    <Compile Include="SQL\SqlBulkCopyTest\Helpers.cs" />
    <Compile Include="SQL\SqlBulkCopyTest\MissingTargetColumn.cs" />
    <Compile Include="SQL\SqlBulkCopyTest\MissingTargetTable.cs" />
    <Compile Include="SQL\SqlBulkCopyTest\SqlBulkCopyTest.cs" />
    <Compile Include="SQL\SqlBulkCopyTest\Transaction.cs" />
    <Compile Include="SQL\SqlBulkCopyTest\Transaction1.cs" />
    <Compile Include="SQL\SqlBulkCopyTest\Transaction2.cs" />
    <Compile Include="SQL\SqlBulkCopyTest\Transaction3.cs" />
    <Compile Include="SQL\SqlBulkCopyTest\Transaction4.cs" />
    <Compile Include="SQL\SqlBulkCopyTest\TransactionTestAsync.cs" />
    <Compile Include="SQL\SqlBulkCopyTest\SpecialCharacterNames.cs" />
    <Compile Include="SQL\SqlNamedPipesTest\SqlNamedPipesTest.cs" />
    <Compile Include="SQL\RandomStressTest\Randomizer.cs" />
    <Compile Include="SQL\RandomStressTest\RandomizerPool.cs" />
    <Compile Include="SQL\RandomStressTest\SqlRandomColumnOptions.cs" />
    <Compile Include="SQL\RandomStressTest\SqlRandomizer.cs" />
    <Compile Include="SQL\RandomStressTest\SqlRandomTable.cs" />
    <Compile Include="SQL\RandomStressTest\SqlRandomTableColumn.cs" />
    <Compile Include="SQL\RandomStressTest\SqlRandomTypeInfo.cs" />
    <Compile Include="SQL\RandomStressTest\SqlRandomTypeInfoCollection.cs" />
    <Compile Include="SQL\RandomStressTest\SqlRandomTypesForSqlServer.cs" />
    <Compile Include="SQL\RandomStressTest\RandomStressTest.cs" />
    <Compile Include="SQL\SplitPacketTest\SplitPacketTest.cs" />
    <Compile Include="SQL\SqlNotificationTest\SqlNotificationTest.cs" />
    <Compile Include="SQL\TransactionTest\TransactionTest.cs" />
    <Compile Include="SQL\TransactionTest\TransactionEnlistmentTest.cs" />
    <Compile Include="SQL\UdtTest\SqlServerTypesTest.cs" />
    <Compile Include="SQL\UdtTest\UdtBulkCopyTest.cs" />
    <Compile Include="SQL\UdtTest\UdtTest.cs" />
    <Compile Include="SQL\UdtTest\UdtTest2.cs" />
    <Compile Include="SQL\UdtTest\UdtTestHelpers.cs" />
    <Compile Include="SQL\Utf8SupportTest\Utf8SupportTest.cs" />
    <Compile Include="SQL\WeakRefTest\WeakRefTest.cs" />
    <Compile Include="SQL\WeakRefTestYukonSpecific\WeakRefTestYukonSpecific.cs" />
    <Compile Include="SQL\DNSCachingTest\DNSCachingTest.cs" />
    <Compile Include="TracingTests\TestTdsServer.cs" />
    <Compile Include="XUnitAssemblyAttributes.cs" />
    <Content Include="DDBasics\DDDataTypesTest\data.xml">
      <CopyToOutputDirectory>PreserveNewest</CopyToOutputDirectory>
      <Link>data.xml</Link>
    </Content>
    <Content Include="ProviderAgnostic\MultipleResultsTest\MultipleResultsTest.bsl">
      <CopyToOutputDirectory>PreserveNewest</CopyToOutputDirectory>
      <Link>MultipleResultsTest.bsl</Link>
    </Content>
    <Content Include="SQL\ParameterTest\SqlParameterTest_DebugMode.bsl">
      <CopyToOutputDirectory>PreserveNewest</CopyToOutputDirectory>
      <Link>SqlParameterTest_DebugMode.bsl</Link>
    </Content>
    <Content Include="SQL\ParameterTest\SqlParameterTest_DebugMode_Azure.bsl">
      <CopyToOutputDirectory>PreserveNewest</CopyToOutputDirectory>
      <Link>SqlParameterTest_DebugMode_Azure.bsl</Link>
    </Content>
    <Content Include="SQL\ParameterTest\SqlParameterTest_ReleaseMode.bsl">
      <CopyToOutputDirectory>PreserveNewest</CopyToOutputDirectory>
      <Link>SqlParameterTest_ReleaseMode.bsl</Link>
    </Content>
    <Content Include="SQL\ParameterTest\SqlParameterTest_ReleaseMode_Azure.bsl">
      <CopyToOutputDirectory>PreserveNewest</CopyToOutputDirectory>
      <Link>SqlParameterTest_ReleaseMode_Azure.bsl</Link>
    </Content>
    <Content Include="AlwaysEncrypted\TestFixtures\Setup\TCECryptoNativeBaseline.txt">
      <CopyToOutputDirectory>PreserveNewest</CopyToOutputDirectory>
      <Link>TCECryptoNativeBaseline.txt</Link>
    </Content>
    <Content Include="AlwaysEncrypted\TestFixtures\Setup\TCECryptoNativeBaselineRsa.txt">
      <CopyToOutputDirectory>PreserveNewest</CopyToOutputDirectory>
      <Link>TCECryptoNativeBaselineRsa.txt</Link>
    </Content>
  </ItemGroup>
  <ItemGroup Condition="'$(TargetGroup)'=='netcoreapp'">
    <Compile Include="TracingTests\DiagnosticTest.cs" />
    <Compile Include="TracingTests\FakeDiagnosticListenerObserver.cs" />
  </ItemGroup>
  <ItemGroup>
    <None Include="ProviderAgnostic\MultipleResultsTest\MultipleResultsTest.bsl" />
    <None Include="SQL\ParameterTest\SqlParameterTest_DebugMode.bsl" />
    <None Include="SQL\ParameterTest\SqlParameterTest_DebugMode_Azure.bsl" />
    <None Include="SQL\ParameterTest\SqlParameterTest_ReleaseMode.bsl" />
    <None Include="SQL\ParameterTest\SqlParameterTest_ReleaseMode_Azure.bsl" />
  </ItemGroup>
  <ItemGroup Condition="('$(TargetGroup)' == 'netcoreapp' OR '$(TargetGroup)' == 'netfx') AND !$(ReferenceType.Contains('NetStandard'))">
    <Compile Include="SQL\ConnectionPoolTest\PoolBlockPeriodTest.netcoreapp.cs" />
    <Compile Include="SQL\SqlFileStreamTest\SqlFileStreamTest.cs" />
  </ItemGroup>
  <ItemGroup Condition="'$(TargetGroup)' == 'netfx'">
    <Reference Include="System.Transactions" />
  </ItemGroup>
  <ItemGroup>
    <ProjectReference Include="$(TestsPath)tools\Microsoft.DotNet.XUnitExtensions\Microsoft.DotNet.XUnitExtensions.csproj">
      <Name>Microsoft.DotNet.XUnitExtensions</Name>
    </ProjectReference>
    <ProjectReference Include="$(TestsPath)tools\TDS\TDS.EndPoint\TDS.EndPoint.csproj" />
    <ProjectReference Include="$(TestsPath)tools\TDS\TDS.Servers\TDS.Servers.csproj" />
    <ProjectReference Include="$(TestsPath)tools\TDS\TDS\TDS.csproj" />
    <ProjectReference Include="$(TestsPath)tools\Microsoft.Data.SqlClient.TestUtilities\Microsoft.Data.SqlClient.TestUtilities.csproj" />
    <ProjectReference Include="SQL\UdtTest\UDTs\Address\Address.csproj">
      <Name>Address</Name>
    </ProjectReference>
    <ProjectReference Include="SQL\UdtTest\UDTs\Circle\Circle.csproj">
      <Name>Circle</Name>
    </ProjectReference>
    <ProjectReference Include="SQL\UdtTest\UDTs\Shapes\Shapes.csproj">
      <Name>Shapes</Name>
    </ProjectReference>
    <ProjectReference Include="SQL\UdtTest\UDTs\Utf8String\Utf8String.csproj">
      <Name>Utf8String</Name>
    </ProjectReference>
    <ProjectReference Condition="'$(TargetGroup)'=='netcoreapp' AND $(ReferenceType)=='Project'" Include="$(NetCoreSource)src\Microsoft.Data.SqlClient.csproj" />
    <ProjectReference Condition="'$(TargetGroup)'=='netfx' AND $(ReferenceType)=='Project'" Include="$(NetFxSource)src\Microsoft.Data.SqlClient.csproj" />
    <ProjectReference Condition="$(ReferenceType.Contains('NetStandard'))" Include="$(TestsPath)NSLibrary\Microsoft.Data.SqlClient.NSLibrary.csproj" />
    <PackageReference Condition="$(ReferenceType)=='Package'" Include="Microsoft.Data.SqlClient" Version="$(TestMicrosoftDataSqlClientVersion)" />
  </ItemGroup>
<<<<<<< HEAD
  <ItemGroup>
    <PackageReference Include="Microsoft.Win32.Registry" Version="$(MicrosoftWin32RegistryVersion)" />
    <PackageReference Include="System.Runtime.Caching" Version="$(SystemRuntimeCachingVersion)" />
=======
  <!-- Azure Key Vault provider is not compatible with .NET Framework 4.6 and can only be used with .NET Framework 4.6.1 and above. -->
  <ItemGroup Condition="$(TargetFramework) != 'net46'">
    <ProjectReference Include="$(AddOnsPath)AzureKeyVaultProvider\Microsoft.Data.SqlClient.AlwaysEncrypted.AzureKeyVaultProvider.csproj" />
    <PackageReference Include="Azure.Identity" Version="$(AzureIdentityVersion)" />
>>>>>>> e54c463a
    <PackageReference Condition="$(ReferenceType.Contains('Package'))" Include="Microsoft.Identity.Client" Version="$(MicrosoftIdentityClientVersion)" />
  </ItemGroup>
  <ItemGroup>
    <PackageReference Include="Microsoft.IdentityModel.Clients.ActiveDirectory" Version="$(MicrosoftIdentityModelClientsActiveDirectoryVersion)" />
    <PackageReference Include="System.Runtime.Caching" Version="$(SystemRuntimeCachingVersion)" />
    <PackageReference Include="Microsoft.NET.Test.Sdk" Version="$(MicrosoftNETTestSdkVersion)" />
    <PackageReference Include="System.Linq.Expressions" Version="$(SystemLinqExpressionsVersion)" />
    <PackageReference Include="System.Net.Sockets" Version="$(SystemNetSocketsVersion)" />
    <PackageReference Include="System.IdentityModel.Tokens.Jwt" Version="$(SystemIdentityModelTokensJwtVersion)" />
    <PackageReference Condition="'$(TargetGroup)'=='netcoreapp' AND $(OS)=='Unix'" Include="Microsoft.Windows.Compatibility" Version="$(MicrosoftWindowsCompatibilityVersion)" />
    <PackageReference Condition="'$(TargetGroup)' == 'netcoreapp'" Include="Microsoft.DotNet.RemoteExecutor" Version="$(MicrosoftDotnetRemoteExecutorVersion)" />
  </ItemGroup>
  <ItemGroup>
    <None Condition="'$(TargetGroup)'=='netfx' AND $(ReferenceType)=='Project'" Include="$(BinFolder)$(Configuration).AnyCPU\Microsoft.Data.SqlClient\netfx\**\*SNI*.dll" CopyToOutputDirectory="PreserveNewest" />
  </ItemGroup>
</Project><|MERGE_RESOLUTION|>--- conflicted
+++ resolved
@@ -13,9 +13,6 @@
     <IntermediateOutputPath>$(ObjFolder)$(Configuration).$(Platform).$(AssemblyName)</IntermediateOutputPath>
     <OutputPath>$(BinFolder)$(Configuration).$(Platform).$(AssemblyName)</OutputPath>
   </PropertyGroup>
-<<<<<<< HEAD
-  <ItemGroup>
-=======
   <!-- Azure Key Vault provider is not compatible with .NET Framework 4.6 and can only be used with .NET Framework 4.6.1 and above. -->
   <ItemGroup Condition="$(TargetFramework) != 'net46'">
     <Compile Include="DataCommon\SqlClientCustomTokenCredential.cs" />
@@ -28,7 +25,6 @@
     <Compile Include="AlwaysEncrypted\TestFixtures\SQLSetupStrategyAzureKeyVault.cs" />
   </ItemGroup>
   <ItemGroup Condition="!$(ReferenceType.Contains('NetStandard'))">
->>>>>>> e54c463a
     <Compile Include="AlwaysEncrypted\CoreCryptoTests.cs" />
     <Compile Include="AlwaysEncrypted\CspProviderExt.cs" />
     <Compile Include="AlwaysEncrypted\ConversionTests.cs" />
@@ -39,12 +35,8 @@
     <Compile Include="AlwaysEncrypted\TestFixtures\Setup\CertificateUtilityWin.cs" />
     <Compile Include="AlwaysEncrypted\TestFixtures\SQLSetupStrategyCspExt.cs" />
     <Compile Include="AlwaysEncrypted\TestTrustedMasterKeyPaths.cs" />
-<<<<<<< HEAD
-    <Compile Include="AlwaysEncrypted\AKVTests.cs" />
-=======
-  </ItemGroup>
-  <ItemGroup>
->>>>>>> e54c463a
+  </ItemGroup>
+  <ItemGroup>
     <Compile Include="AlwaysEncrypted\ApiShould.cs" />
     <Compile Include="AlwaysEncrypted\BulkCopyAE.cs" />
     <Compile Include="AlwaysEncrypted\BulkCopyAEErrorMessage.cs" />
@@ -284,16 +276,10 @@
     <ProjectReference Condition="$(ReferenceType.Contains('NetStandard'))" Include="$(TestsPath)NSLibrary\Microsoft.Data.SqlClient.NSLibrary.csproj" />
     <PackageReference Condition="$(ReferenceType)=='Package'" Include="Microsoft.Data.SqlClient" Version="$(TestMicrosoftDataSqlClientVersion)" />
   </ItemGroup>
-<<<<<<< HEAD
-  <ItemGroup>
-    <PackageReference Include="Microsoft.Win32.Registry" Version="$(MicrosoftWin32RegistryVersion)" />
-    <PackageReference Include="System.Runtime.Caching" Version="$(SystemRuntimeCachingVersion)" />
-=======
   <!-- Azure Key Vault provider is not compatible with .NET Framework 4.6 and can only be used with .NET Framework 4.6.1 and above. -->
   <ItemGroup Condition="$(TargetFramework) != 'net46'">
     <ProjectReference Include="$(AddOnsPath)AzureKeyVaultProvider\Microsoft.Data.SqlClient.AlwaysEncrypted.AzureKeyVaultProvider.csproj" />
     <PackageReference Include="Azure.Identity" Version="$(AzureIdentityVersion)" />
->>>>>>> e54c463a
     <PackageReference Condition="$(ReferenceType.Contains('Package'))" Include="Microsoft.Identity.Client" Version="$(MicrosoftIdentityClientVersion)" />
   </ItemGroup>
   <ItemGroup>
