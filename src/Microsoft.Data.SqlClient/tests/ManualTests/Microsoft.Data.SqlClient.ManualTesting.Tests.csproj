﻿<Project Sdk="Microsoft.NET.Sdk">
  <PropertyGroup>
    <ProjectGuid>{45DB5F86-7AE3-45C6-870D-F9357B66BDB5}</ProjectGuid>
    <TargetGroup Condition="$(TargetFramework.StartsWith('netcoreapp'))">netcoreapp</TargetGroup>
    <TargetGroup Condition="$(TargetFramework.StartsWith('net4'))">netfx</TargetGroup>
    <EnableDefaultCompileItems>false</EnableDefaultCompileItems>
    <CodeAnalysisRuleSet>Microsoft.Data.SqlClient.ManualTesting.Tests.ruleset</CodeAnalysisRuleSet>
    <Configurations>Debug;Release;net46-Release;net46-Debug;netcoreapp2.1-Debug;netcoreapp2.1-Release;netcoreapp3.1-Debug;netcoreapp3.1-Release</Configurations>
    <Platforms>AnyCPU;x86;x64</Platforms>
    <DefineConstants Condition="'$(TargetGroup)'=='netcoreapp'">$(DefineConstants);netcoreapp</DefineConstants>
    <DefineConstants Condition="'$(TargetGroup)'=='netfx'">$(DefineConstants);netfx</DefineConstants>
    <IntermediateOutputPath>$(ObjFolder)$(Configuration).ManualTests</IntermediateOutputPath>
    <OutputPath>$(BinFolder)$(Configuration).ManualTests</OutputPath>
  </PropertyGroup>
  <Target Name="CopyConfig" BeforeTargets="Compile">
    <Copy SourceFiles="config.default.json" DestinationFiles="config.json" Condition="!Exists('config.json')" />
  </Target>
  <ItemGroup>
    <Compile Include="$(CommonTestPath)\System\Collections\DictionaryExtensions.cs">
      <Link>Common\System\Collections\DictionaryExtensions.cs</Link>
    </Compile>
    <Compile Include="AlwaysEncrypted\AKVTests.cs" />
    <Compile Include="AlwaysEncrypted\ApiShould.cs" />
    <Compile Include="AlwaysEncrypted\BulkCopyAEErrorMessage.cs" />
    <Compile Include="AlwaysEncrypted\BulkCopyAE.cs" />
    <Compile Include="AlwaysEncrypted\ExceptionTestAKVStore.cs" />
    <Compile Include="AlwaysEncrypted\CoreCryptoTests.cs" />
    <Compile Include="AlwaysEncrypted\End2EndSmokeTests.cs" />
    <Compile Include="AlwaysEncrypted\CspProviderExt.cs" />
    <Compile Include="AlwaysEncrypted\ConversionTests.cs" />
    <Compile Include="AlwaysEncrypted\SqlBulkCopyTruncation.cs" />
    <Compile Include="AlwaysEncrypted\SqlNullValues.cs" />
    <Compile Include="AlwaysEncrypted\ExceptionsGenericError.cs" />
    <Compile Include="AlwaysEncrypted\TestFixtures\Setup\BulkCopyAEErrorMessageTestTable.cs" />
    <Compile Include="AlwaysEncrypted\TestFixtures\Setup\BulkCopyTruncationTables.cs" />
    <Compile Include="AlwaysEncrypted\TestFixtures\Setup\SqlNullValuesTable.cs" />
    <Compile Include="AlwaysEncrypted\TestFixtures\Setup\AKVTestTable.cs" />
    <Compile Include="AlwaysEncrypted\TestFixtures\Setup\ApiTestTable.cs" />
    <Compile Include="AlwaysEncrypted\TestFixtures\Setup\BulkCopyAETestTable.cs" />
    <Compile Include="AlwaysEncrypted\TestFixtures\Setup\ColumnEncryptionKey.cs" />
    <Compile Include="AlwaysEncrypted\TestFixtures\Setup\ColumnMasterKey.cs" />
    <Compile Include="AlwaysEncrypted\TestFixtures\Setup\CryptoNativeBaselineReader.cs" />
    <Compile Include="AlwaysEncrypted\TestFixtures\Setup\CryptoVector.cs" />
    <Compile Include="AlwaysEncrypted\TestFixtures\Setup\AkvColumnMasterKey.cs" />
    <Compile Include="AlwaysEncrypted\TestFixtures\Setup\CspColumnMasterKey.cs" />
    <Compile Include="AlwaysEncrypted\TestFixtures\Setup\CspProviderColumnMasterKey.cs" />
    <Compile Include="AlwaysEncrypted\TestFixtures\Setup\DbObject.cs" />
    <Compile Include="AlwaysEncrypted\TestFixtures\Setup\ICreatable.cs" />
    <Compile Include="AlwaysEncrypted\TestFixtures\Setup\IDroppable.cs" />
    <Compile Include="AlwaysEncrypted\TestFixtures\Setup\SqlParameterPropertiesTable.cs" />
    <Compile Include="AlwaysEncrypted\TestFixtures\SQLSetupStrategy.cs" />
    <Compile Include="AlwaysEncrypted\TestFixtures\SQLSetupStrategyAzureKeyVault.cs" />
    <Compile Include="AlwaysEncrypted\TestFixtures\SQLSetupStrategyCertStoreProvider.cs" />
    <Compile Include="AlwaysEncrypted\TestFixtures\Setup\Table.cs" />
    <Compile Include="AlwaysEncrypted\TestFixtures\Setup\CertificateUtility.cs" />
    <Compile Include="AlwaysEncrypted\TestFixtures\DatabaseHelper.cs" />
    <Compile Include="AlwaysEncrypted\TestFixtures\Setup\CertificateUtilityWin.cs" />
    <Compile Include="AlwaysEncrypted\TestFixtures\SQLSetupStrategyCspExt.cs" />
    <Compile Include="AlwaysEncrypted\TestTrustedMasterKeyPaths.cs" />
    <Compile Include="DataCommon\AADUtility.cs" />
<<<<<<< HEAD
=======
    <Compile Include="DataCommon\CheckConnStrSetupFactAttribute.cs" />
    <Compile Include="SQL\DataClassificationTest\DataClassificationTest.cs" />
>>>>>>> 1395901e
    <Compile Include="TracingTests\EventSourceTest.cs" />
    <Compile Include="SQL\AdapterTest\AdapterTest.cs" />
    <Compile Include="SQL\AsyncTest\BeginExecAsyncTest.cs" />
    <Compile Include="SQL\AsyncTest\BeginExecReaderAsyncTest.cs" />
    <Compile Include="SQL\AsyncTest\XmlReaderAsyncTest.cs" />
    <Compile Include="SQL\Common\AsyncDebugScope.cs" />
    <Compile Include="SQL\Common\ConnectionPoolWrapper.cs" />
    <Compile Include="SQL\Common\InternalConnectionWrapper.cs" />
    <Compile Include="SQL\Common\SystemDataExtensions.cs" />
    <Compile Include="SQL\Common\SystemDataInternals\CommandHelper.cs" />
    <Compile Include="SQL\Common\SystemDataInternals\ConnectionHelper.cs" />
    <Compile Include="SQL\Common\SystemDataInternals\ConnectionPoolHelper.cs" />
    <Compile Include="SQL\Common\SystemDataInternals\DataReaderHelper.cs" />
    <Compile Include="SQL\Common\SystemDataInternals\TdsParserHelper.cs" />
    <Compile Include="SQL\Common\SystemDataInternals\TdsParserStateObjectHelper.cs" />
    <Compile Include="DataCommon\AssemblyResourceManager.cs" />
    <Compile Include="DataCommon\DataSourceBuilder.cs" />
    <Compile Include="DataCommon\DataTestUtility.cs" />
    <Compile Include="DataCommon\ProxyServer.cs" />
    <Compile Include="DataCommon\SystemDataResourceManager.cs" />
    <Compile Include="SQL\ConnectivityTests\ConnectionBehaviorTest.cs" />
    <Compile Include="SQL\ConnectivityTests\AADConnectionTest.cs" />
    <Compile Include="SQL\ConnectivityTests\TcpDefaultForAzureTest.cs" />
    <Compile Include="SQL\ParameterTest\DateTimeVariantTest.cs" />
    <Compile Include="SQL\ParameterTest\OutputParameter.cs" />
    <Compile Include="SQL\ParameterTest\ParametersTest.cs" />
    <Compile Include="SQL\ParameterTest\SqlAdapterUpdateBatch.cs" />
    <Compile Include="SQL\ParameterTest\SqlVariantParam.cs" />
    <Compile Include="SQL\ParameterTest\SteAttribute.cs" />
    <Compile Include="SQL\ParameterTest\SteParam.cs" />
    <Compile Include="SQL\ParameterTest\StePermutationSet.cs" />
    <Compile Include="SQL\ParameterTest\SteTypeBoundaries.cs" />
    <Compile Include="SQL\ParameterTest\StreamInputParam.cs" />
    <Compile Include="SQL\ParameterTest\TvpTest.cs" />
    <Compile Include="DDBasics\DDAsyncTest\DDAsyncTest.cs" />
    <Compile Include="DDBasics\DDDataTypesTest\DDDataTypesTest.cs" />
    <Compile Include="DDBasics\DDMARSTest\DDMARSTest.cs" />
    <Compile Include="ProviderAgnostic\MultipleResultsTest\MultipleResultsTest.cs" />
    <Compile Include="ProviderAgnostic\ReaderTest\ReaderTest.cs" />
    <Compile Include="SQL\AsyncTest\AsyncTest.cs" />
    <Compile Include="SQL\AsyncTest\AsyncCancelledConnectionsTest.cs" />
    <Compile Include="SQL\SqlBulkCopyTest\DataConversionErrorMessageTest.cs" />
    <Compile Include="SQL\SqlCommand\SqlCommandCompletedTest.cs" />
    <Compile Include="SQL\SqlCommand\SqlCommandCancelTest.cs" />
    <Compile Include="SQL\ConnectionPoolTest\ConnectionPoolTest.cs" />
    <Compile Include="SQL\ConnectivityTests\ConnectivityTest.cs" />
    <Compile Include="SQL\DataBaseSchemaTest\ConnectionSchemaTest.cs" />
    <Compile Include="SQL\DataReaderTest\DataReaderTest.cs" />
    <Compile Include="SQL\ExceptionTest\ExceptionTest.cs" />
    <Compile Include="SQL\ExceptionTest\ConnectionExceptionTest.cs" />
    <Compile Include="SQL\DataStreamTest\DataStreamTest.cs" />
    <Compile Include="SQL\DateTimeTest\DateTimeTest.cs" />
    <Compile Include="SQL\InstanceNameTest\InstanceNameTest.cs" />
    <Compile Include="SQL\IntegratedAuthenticationTest\IntegratedAuthenticationTest.cs" />
    <Compile Include="SQL\LocalDBTest\LocalDBTest.cs" />
    <Compile Include="SQL\MARSSessionPoolingTest\MARSSessionPoolingTest.cs" />
    <Compile Include="SQL\MARSTest\MARSTest.cs" />
    <Compile Include="SQL\MirroringTest\ConnectionOnMirroringTest.cs" />
    <Compile Include="SQL\ParallelTransactionsTest\ParallelTransactionsTest.cs" />
    <Compile Include="SQL\SqlBulkCopyTest\CopyWidenNullInexactNumerics.cs" />
    <Compile Include="SQL\SqlCommand\SqlCommandSetTest.cs" />
    <Compile Include="SQL\SqlCredentialTest\SqlCredentialTest.cs" />
    <Compile Include="SQL\SqlDependencyTest\SqlDependencyTest.cs" />
    <Compile Include="SQL\SqlSchemaInfoTest\SqlSchemaInfoTest.cs" />
    <Compile Include="SQL\SqlStatisticsTest\SqlStatisticsTest.cs" />
    <Compile Include="SQL\SqlBulkCopyTest\AdjustPrecScaleForBulkCopy.cs" />
    <Compile Include="SQL\SqlBulkCopyTest\AzureDistributedTransaction.cs" />
    <Compile Include="SQL\SqlBulkCopyTest\ErrorOnRowsMarkedAsDeleted.cs" />
    <Compile Include="SQL\SqlBulkCopyTest\DestinationTableNameWithSpecialChar.cs" />
    <Compile Include="SQL\SqlBulkCopyTest\Bug84548.cs" />
    <Compile Include="SQL\SqlBulkCopyTest\Bug85007.cs" />
    <Compile Include="SQL\SqlBulkCopyTest\Bug903514.cs" />
    <Compile Include="SQL\SqlBulkCopyTest\Bug98182.cs" />
    <Compile Include="SQL\SqlBulkCopyTest\CheckConstraints.cs" />
    <Compile Include="SQL\SqlBulkCopyTest\ColumnCollation.cs" />
    <Compile Include="SQL\SqlBulkCopyTest\CopyAllFromReader.cs" />
    <Compile Include="SQL\SqlBulkCopyTest\CopyAllFromReader1.cs" />
    <Compile Include="SQL\SqlBulkCopyTest\CopyAllFromReaderAsync.cs" />
    <Compile Include="SQL\SqlBulkCopyTest\CopyAllFromReaderCancelAsync.cs" />
    <Compile Include="SQL\SqlBulkCopyTest\CopyAllFromReaderConnectionCloseAsync.cs" />
    <Compile Include="SQL\SqlBulkCopyTest\CopyAllFromReaderConnectionCloseOnEventAsync.cs" />
    <Compile Include="SQL\SqlBulkCopyTest\CopyMultipleReaders.cs" />
    <Compile Include="SQL\SqlBulkCopyTest\CopySomeFromDatatable.cs" />
    <Compile Include="SQL\SqlBulkCopyTest\CopySomeFromDatatableAsync.cs" />
    <Compile Include="SQL\SqlBulkCopyTest\CopySomeFromReader.cs" />
    <Compile Include="SQL\SqlBulkCopyTest\CopySomeFromRowArray.cs" />
    <Compile Include="SQL\SqlBulkCopyTest\CopySomeFromRowArrayAsync.cs" />
    <Compile Include="SQL\SqlBulkCopyTest\CopyVariants.cs" />
    <Compile Include="SQL\SqlBulkCopyTest\CopyWithEvent.cs" />
    <Compile Include="SQL\SqlBulkCopyTest\CopyWithEvent1.cs" />
    <Compile Include="SQL\SqlBulkCopyTest\InvalidAccessFromEvent.cs" />
    <Compile Include="SQL\SqlBulkCopyTest\CopyWithEventAsync.cs" />
    <Compile Include="SQL\SqlBulkCopyTest\FireTrigger.cs" />
    <Compile Include="SQL\SqlBulkCopyTest\Helpers.cs" />
    <Compile Include="SQL\SqlBulkCopyTest\MissingTargetColumn.cs" />
    <Compile Include="SQL\SqlBulkCopyTest\MissingTargetTable.cs" />
    <Compile Include="SQL\SqlBulkCopyTest\SqlBulkCopyTest.cs" />
    <Compile Include="SQL\SqlBulkCopyTest\Transaction.cs" />
    <Compile Include="SQL\SqlBulkCopyTest\Transaction1.cs" />
    <Compile Include="SQL\SqlBulkCopyTest\Transaction2.cs" />
    <Compile Include="SQL\SqlBulkCopyTest\Transaction3.cs" />
    <Compile Include="SQL\SqlBulkCopyTest\Transaction4.cs" />
    <Compile Include="SQL\SqlBulkCopyTest\TransactionTestAsync.cs" />
    <Compile Include="SQL\SqlBulkCopyTest\SpecialCharacterNames.cs" />
    <Compile Include="SQL\SqlNamedPipesTest\SqlNamedPipesTest.cs" />
    <Compile Include="SQL\RandomStressTest\Randomizer.cs" />
    <Compile Include="SQL\RandomStressTest\RandomizerPool.cs" />
    <Compile Include="SQL\RandomStressTest\SqlRandomColumnOptions.cs" />
    <Compile Include="SQL\RandomStressTest\SqlRandomizer.cs" />
    <Compile Include="SQL\RandomStressTest\SqlRandomTable.cs" />
    <Compile Include="SQL\RandomStressTest\SqlRandomTableColumn.cs" />
    <Compile Include="SQL\RandomStressTest\SqlRandomTypeInfo.cs" />
    <Compile Include="SQL\RandomStressTest\SqlRandomTypeInfoCollection.cs" />
    <Compile Include="SQL\RandomStressTest\SqlRandomTypesForSqlServer.cs" />
    <Compile Include="SQL\RandomStressTest\RandomStressTest.cs" />
    <Compile Include="SQL\SplitPacketTest\SplitPacketTest.cs" />
    <Compile Include="SQL\SqlNotificationTest\SqlNotificationTest.cs" />
    <Compile Include="SQL\TransactionTest\TransactionTest.cs" />
    <Compile Include="SQL\TransactionTest\TransactionEnlistmentTest.cs" />
    <Compile Include="SQL\UdtTest\SqlServerTypesTest.cs" />
    <Compile Include="SQL\UdtTest\UdtBulkCopyTest.cs" />
    <Compile Include="SQL\UdtTest\UdtTest.cs" />
    <Compile Include="SQL\UdtTest\UdtTest2.cs" />
    <Compile Include="SQL\UdtTest\UdtTestHelpers.cs" />
    <Compile Include="SQL\Utf8SupportTest\Utf8SupportTest.cs" />
    <Compile Include="SQL\WeakRefTest\WeakRefTest.cs" />
    <Compile Include="SQL\WeakRefTestYukonSpecific\WeakRefTestYukonSpecific.cs" />
    <Compile Include="TracingTests\TestTdsServer.cs" />
    <Compile Include="XUnitAssemblyAttributes.cs" />
    <Content Include="DDBasics\DDDataTypesTest\data.xml">
      <CopyToOutputDirectory>PreserveNewest</CopyToOutputDirectory>
      <Link>data.xml</Link>
    </Content>
    <Content Include="config.json">
      <CopyToOutputDirectory>PreserveNewest</CopyToOutputDirectory>
      <Link>config.json</Link>
    </Content>
    <Content Include="ProviderAgnostic\MultipleResultsTest\MultipleResultsTest.bsl">
      <CopyToOutputDirectory>PreserveNewest</CopyToOutputDirectory>
      <Link>MultipleResultsTest.bsl</Link>
    </Content>
    <Content Include="SQL\ParameterTest\SqlParameterTest_DebugMode.bsl">
      <CopyToOutputDirectory>PreserveNewest</CopyToOutputDirectory>
      <Link>SqlParameterTest_DebugMode.bsl</Link>
    </Content>
    <Content Include="SQL\ParameterTest\SqlParameterTest_DebugMode_Azure.bsl">
      <CopyToOutputDirectory>PreserveNewest</CopyToOutputDirectory>
      <Link>SqlParameterTest_DebugMode_Azure.bsl</Link>
    </Content>
    <Content Include="SQL\ParameterTest\SqlParameterTest_ReleaseMode.bsl">
      <CopyToOutputDirectory>PreserveNewest</CopyToOutputDirectory>
      <Link>SqlParameterTest_ReleaseMode.bsl</Link>
    </Content>
    <Content Include="SQL\ParameterTest\SqlParameterTest_ReleaseMode_Azure.bsl">
      <CopyToOutputDirectory>PreserveNewest</CopyToOutputDirectory>
      <Link>SqlParameterTest_ReleaseMode_Azure.bsl</Link>
    </Content>
    <Content Include="AlwaysEncrypted\TestFixtures\Setup\TCECryptoNativeBaseline.txt">
      <CopyToOutputDirectory>PreserveNewest</CopyToOutputDirectory>
      <Link>TCECryptoNativeBaseline.txt</Link>
    </Content>
    <Content Include="AlwaysEncrypted\TestFixtures\Setup\TCECryptoNativeBaselineRsa.txt">
      <CopyToOutputDirectory>PreserveNewest</CopyToOutputDirectory>
      <Link>TCECryptoNativeBaselineRsa.txt</Link>
    </Content>
  </ItemGroup>
  <ItemGroup Condition="'$(TargetGroup)'=='netcoreapp'">
    <Compile Include="TracingTests\DiagnosticTest.cs" />
    <Compile Include="TracingTests\FakeDiagnosticListenerObserver.cs" />
  </ItemGroup>
  <ItemGroup>
    <None Include="ProviderAgnostic\MultipleResultsTest\MultipleResultsTest.bsl" />
    <None Include="SQL\ParameterTest\SqlParameterTest_DebugMode.bsl" />
    <None Include="SQL\ParameterTest\SqlParameterTest_DebugMode_Azure.bsl" />
    <None Include="SQL\ParameterTest\SqlParameterTest_ReleaseMode.bsl" />
    <None Include="SQL\ParameterTest\SqlParameterTest_ReleaseMode_Azure.bsl" />
  </ItemGroup>
  <ItemGroup Condition="'$(TargetGroup)' == 'netcoreapp' OR '$(TargetGroup)' == 'netfx'">
    <Compile Include="SQL\ConnectionPoolTest\PoolBlockPeriodTest.netcoreapp.cs" />
    <Compile Include="SQL\SqlFileStreamTest\SqlFileStreamTest.cs" />
  </ItemGroup>
  <ItemGroup Condition="'$(TargetGroup)' == 'netfx'">
    <Reference Include="System.Transactions" />
  </ItemGroup>
  <ItemGroup>
    <ProjectReference Include="..\..\add-ons\AzureKeyVaultProvider\Microsoft.Data.SqlClient.AlwaysEncrypted.AzureKeyVaultProvider.csproj" />
    <ProjectReference Include="$(TestsPath)tools\Microsoft.DotNet.XUnitExtensions\Microsoft.DotNet.XUnitExtensions.csproj">
      <Name>Microsoft.DotNet.XUnitExtensions</Name>
    </ProjectReference>
    <ProjectReference Include="$(TestsPath)tools\TDS\TDS.EndPoint\TDS.EndPoint.csproj" />
    <ProjectReference Include="$(TestsPath)tools\TDS\TDS.Servers\TDS.Servers.csproj" />
    <ProjectReference Include="$(TestsPath)tools\TDS\TDS\TDS.csproj" />
    <ProjectReference Include="SQL\UdtTest\UDTs\Address\Address.csproj">
      <Name>Address</Name>
    </ProjectReference>
    <ProjectReference Include="SQL\UdtTest\UDTs\Circle\Circle.csproj">
      <Name>Circle</Name>
    </ProjectReference>
    <ProjectReference Include="SQL\UdtTest\UDTs\Shapes\Shapes.csproj">
      <Name>Shapes</Name>
    </ProjectReference>
    <ProjectReference Include="SQL\UdtTest\UDTs\Utf8String\Utf8String.csproj">
      <Name>Utf8String</Name>
    </ProjectReference>
    <ProjectReference Include="$(TestsPath)tools\CoreFx.Private.TestUtilities\CoreFx.Private.TestUtilities.csproj">
      <Name>CoreFx.Private.TestUtilities</Name>
    </ProjectReference>
    <ProjectReference Condition="'$(TargetGroup)'=='netcoreapp'" Include="$(NetCoreSource)src\Microsoft.Data.SqlClient.csproj" />
    <ProjectReference Condition="'$(TargetGroup)'=='netfx'" Include="$(NetFxSource)src\Microsoft.Data.SqlClient.csproj" />
  </ItemGroup>
  <ItemGroup>
    <Reference Include="System.Runtime.Caching" />
    <PackageReference Include="Microsoft.IdentityModel.Clients.ActiveDirectory" Version="$(MicrosoftIdentityModelClientsActiveDirectoryVersion)" />
    <PackageReference Include="Microsoft.NET.Test.Sdk" Version="$(MicrosoftNETTestSdkVersion)" />
    <PackageReference Include="System.Linq.Expressions" Version="$(SystemLinqExpressionsVersion)" />
    <PackageReference Include="System.Net.Sockets" Version="$(SystemNetSocketsVersion)" />
    <PackageReference Include="Newtonsoft.Json" Version="$(NewtonsoftJsonVersion)" />
    <PackageReference Condition="'$(TargetGroup)'=='netcoreapp'" Include="Microsoft.Windows.Compatibility" Version="$(MicrosoftWindowsCompatibilityVersion)" />
    <PackageReference Condition="'$(TargetGroup)' == 'netcoreapp'" Include="Microsoft.DotNet.RemoteExecutor" Version="$(MicrosoftDotnetRemoteExecutorVersion)" />
  </ItemGroup>
  <ItemGroup>
    <None Condition="'$(TargetGroup)'=='netfx'" Include="$(BinFolder)$(Configuration).AnyCPU\Microsoft.Data.SqlClient\netfx\**\SNI.dll" CopyToOutputDirectory="PreserveNewest" />
  </ItemGroup>
</Project><|MERGE_RESOLUTION|>--- conflicted
+++ resolved
@@ -58,11 +58,7 @@
     <Compile Include="AlwaysEncrypted\TestFixtures\SQLSetupStrategyCspExt.cs" />
     <Compile Include="AlwaysEncrypted\TestTrustedMasterKeyPaths.cs" />
     <Compile Include="DataCommon\AADUtility.cs" />
-<<<<<<< HEAD
-=======
-    <Compile Include="DataCommon\CheckConnStrSetupFactAttribute.cs" />
     <Compile Include="SQL\DataClassificationTest\DataClassificationTest.cs" />
->>>>>>> 1395901e
     <Compile Include="TracingTests\EventSourceTest.cs" />
     <Compile Include="SQL\AdapterTest\AdapterTest.cs" />
     <Compile Include="SQL\AsyncTest\BeginExecAsyncTest.cs" />
