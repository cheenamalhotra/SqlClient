--- conflicted
+++ resolved
@@ -60,38 +60,6 @@
         private static Dictionary<string, bool> AvailableDatabases;
         private static TraceEventListener TraceListener;
 
-<<<<<<< HEAD
-        private class Config
-        {
-            public string TCPConnectionString = null;
-            public string NPConnectionString = null;
-            public string TCPConnectionStringHGSVBS = null;
-            public string TCPConnectionStringAASVBS = null;
-            public string TCPConnectionStringAASSGX = null;
-            public string AADAuthorityURL = null;
-            public string AADPasswordConnectionString = null;
-            public string AADServicePrincipalId = null;
-            public string AADServicePrincipalSecret = null;
-            public string AzureKeyVaultURL = null;
-            public string AzureKeyVaultClientId = null;
-            public string AzureKeyVaultClientSecret = null;
-            public string AzureKeyVaultTenantId = null;
-            public bool EnclaveEnabled = false;
-            public bool TracingEnabled = false;
-            public bool SupportsIntegratedSecurity = false;
-            public bool SupportsLocalDb = false;
-            public bool SupportsFileStream = false;
-            public bool UseManagedSNIOnWindows = false;
-            public string DNSCachingConnString = null;
-            public string DNSCachingServerCR = null;  // this is for the control ring
-            public string DNSCachingServerTR = null;  // this is for the tenant ring
-            public bool IsDNSCachingSupportedCR = false;  // this is for the control ring
-            public bool IsDNSCachingSupportedTR = false;  // this is for the tenant ring
-            public string EnclaveAzureDatabaseConnString = null;
-        }
-
-=======
->>>>>>> 9519efae
         static DataTestUtility()
         {
             Config c = Config.Load();
@@ -128,19 +96,6 @@
                 Console.WriteLine($"App Context switch {ManagedNetworkingAppContextSwitch} enabled on {Environment.OSVersion}");
             }
 
-<<<<<<< HEAD
-                string url = c.AzureKeyVaultURL;
-
-                if (!string.IsNullOrEmpty(url) && Uri.TryCreate(url, UriKind.Absolute, out AKVBaseUri))
-                {
-                    AKVBaseUri = new Uri(AKVBaseUri, "/");
-                    AKVBaseUrl = AKVBaseUri.AbsoluteUri;
-                    AKVUrl = (new Uri(AKVBaseUri, $"/keys/{AKVKeyName}")).AbsoluteUri;
-                }
-                AKVTenantId = c.AzureKeyVaultTenantId;
-                AKVClientId = c.AzureKeyVaultClientId;
-                AKVClientSecret = c.AzureKeyVaultClientSecret;
-=======
             if (IsAADPasswordConnStrSetup() && IsAADAuthorityURLSetup())
             {
                 string username = RetrieveValueFromConnStr(AADPasswordConnectionString, new string[] { "User ID", "UID" });
@@ -154,9 +109,9 @@
                 AKVBaseUri = new Uri(AKVBaseUri, "/");
                 AKVBaseUrl = AKVBaseUri.AbsoluteUri;
                 AKVUrl = (new Uri(AKVBaseUri, $"/keys/{AKVKeyName}")).AbsoluteUri;
->>>>>>> 9519efae
-            }
-
+            }
+            
+            AKVTenantId = c.AzureKeyVaultTenantId;
             AKVClientId = c.AzureKeyVaultClientId;
             AKVClientSecret = c.AzureKeyVaultClientSecret;
 
