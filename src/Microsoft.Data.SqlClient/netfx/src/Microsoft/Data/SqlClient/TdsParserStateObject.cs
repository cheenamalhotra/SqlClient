--- conflicted
+++ resolved
@@ -392,15 +392,7 @@
                 }
                 _owner.Target = value;
 
-<<<<<<< HEAD
-                _networkPacketTimeout = value == null ? null : new Timer(
-                    OnTimeout,
-                    new WeakReference(value),
-                    Timeout.Infinite,
-                    Timeout.Infinite);
-=======
                 _networkPacketTimeout = value == null ? null : new Timer(OnTimeout, null, Timeout.Infinite, Timeout.Infinite);
->>>>>>> bf72dd18
             }
         }
 
