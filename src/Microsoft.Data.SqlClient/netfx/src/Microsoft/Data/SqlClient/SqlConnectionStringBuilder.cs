// Licensed to the .NET Foundation under one or more agreements.
// The .NET Foundation licenses this file to you under the MIT license.
// See the LICENSE file in the project root for more information.

using System;
using System.Collections;
using System.Collections.Generic;
using System.ComponentModel;
using System.Data;
using System.Data.Common;
using System.Diagnostics;
using System.Diagnostics.CodeAnalysis;
using System.Globalization;
using System.Reflection;
using Microsoft.Data.Common;

namespace Microsoft.Data.SqlClient
{
    /// <include file='..\..\..\..\..\..\..\doc\snippets\Microsoft.Data.SqlClient\SqlConnectionStringBuilder.xml' path='docs/members[@name="SqlConnectionStringBuilder"]/SqlConnectionStringBuilder/*' />
    [DefaultProperty("DataSource")]
    [System.ComponentModel.TypeConverterAttribute(typeof(SqlConnectionStringBuilder.SqlConnectionStringBuilderConverter))]
    public sealed class SqlConnectionStringBuilder : DbConnectionStringBuilder
    {
        private enum Keywords
        { // specific ordering for ConnectionString output construction
          //            NamedConnection,
            DataSource,
            FailoverPartner,
            AttachDBFilename,
            InitialCatalog,
            IntegratedSecurity,
            PersistSecurityInfo,
            UserID,
            Password,
            Enlist,
            Pooling,
            MinPoolSize,
            MaxPoolSize,
            PoolBlockingPeriod,
            AsynchronousProcessing,
            ConnectionReset,
            MultipleActiveResultSets,
            Replication,
            ConnectTimeout,
            Encrypt,
            TrustServerCertificate,
            LoadBalanceTimeout,
            NetworkLibrary,
            PacketSize,
            TypeSystemVersion,
            Authentication,
            ApplicationName,
            CurrentLanguage,
            WorkstationID,
            UserInstance,
            ContextConnection,
            TransactionBinding,
            ApplicationIntent,
            MultiSubnetFailover,
            TransparentNetworkIPResolution,
            ConnectRetryCount,
            ConnectRetryInterval,
            ColumnEncryptionSetting,
            EnclaveAttestationUrl,
            AttestationProtocol,
<<<<<<< HEAD
=======

            CommandTimeout,

>>>>>>> 81052d61
#if ADONET_CERT_AUTH
            Certificate,
#endif
            // keep the count value last
            KeywordsCount
        }

        internal const int KeywordsCount = (int)Keywords.KeywordsCount;

        private static readonly string[] _validKeywords;
        private static readonly Dictionary<string, Keywords> _keywords;

        private ApplicationIntent _applicationIntent = DbConnectionStringDefaults.ApplicationIntent;
        private string _applicationName = DbConnectionStringDefaults.ApplicationName;
        private string _attachDBFilename = DbConnectionStringDefaults.AttachDBFilename;
        private string _currentLanguage = DbConnectionStringDefaults.CurrentLanguage;
        private string _dataSource = DbConnectionStringDefaults.DataSource;
        private string _failoverPartner = DbConnectionStringDefaults.FailoverPartner;
        private string _initialCatalog = DbConnectionStringDefaults.InitialCatalog;
        //      private string _namedConnection   = DbConnectionStringDefaults.NamedConnection;
        private string _networkLibrary = DbConnectionStringDefaults.NetworkLibrary;
        private string _password = DbConnectionStringDefaults.Password;
        private string _transactionBinding = DbConnectionStringDefaults.TransactionBinding;
        private string _typeSystemVersion = DbConnectionStringDefaults.TypeSystemVersion;
        private string _userID = DbConnectionStringDefaults.UserID;
        private string _workstationID = DbConnectionStringDefaults.WorkstationID;
<<<<<<< HEAD
=======

        private int _commandTimeout = DbConnectionStringDefaults.CommandTimeout;
>>>>>>> 81052d61
        private int _connectTimeout = DbConnectionStringDefaults.ConnectTimeout;
        private int _loadBalanceTimeout = DbConnectionStringDefaults.LoadBalanceTimeout;
        private int _maxPoolSize = DbConnectionStringDefaults.MaxPoolSize;
        private int _minPoolSize = DbConnectionStringDefaults.MinPoolSize;
        private int _packetSize = DbConnectionStringDefaults.PacketSize;
        private int _connectRetryCount = DbConnectionStringDefaults.ConnectRetryCount;
        private int _connectRetryInterval = DbConnectionStringDefaults.ConnectRetryInterval;
        private bool _asynchronousProcessing = DbConnectionStringDefaults.AsynchronousProcessing;
        private bool _connectionReset = DbConnectionStringDefaults.ConnectionReset;
        private bool _contextConnection = DbConnectionStringDefaults.ContextConnection;
        private bool _encrypt = DbConnectionStringDefaults.Encrypt;
        private bool _trustServerCertificate = DbConnectionStringDefaults.TrustServerCertificate;
        private bool _enlist = DbConnectionStringDefaults.Enlist;
        private bool _integratedSecurity = DbConnectionStringDefaults.IntegratedSecurity;
        private bool _multipleActiveResultSets = DbConnectionStringDefaults.MultipleActiveResultSets;
        private bool _multiSubnetFailover = DbConnectionStringDefaults.MultiSubnetFailover;
        private bool _transparentNetworkIPResolution = DbConnectionStringDefaults.TransparentNetworkIPResolution;
        private bool _persistSecurityInfo = DbConnectionStringDefaults.PersistSecurityInfo;
        private bool _pooling = DbConnectionStringDefaults.Pooling;
        private bool _replication = DbConnectionStringDefaults.Replication;
        private bool _userInstance = DbConnectionStringDefaults.UserInstance;
        private SqlAuthenticationMethod _authentication = DbConnectionStringDefaults.Authentication;
        private SqlConnectionColumnEncryptionSetting _columnEncryptionSetting = DbConnectionStringDefaults.ColumnEncryptionSetting;
        private string _enclaveAttestationUrl = DbConnectionStringDefaults.EnclaveAttestationUrl;
        private SqlConnectionAttestationProtocol _attestationProtocol = DbConnectionStringDefaults.AttestationProtocol;
        private PoolBlockingPeriod _poolBlockingPeriod = DbConnectionStringDefaults.PoolBlockingPeriod;

#if ADONET_CERT_AUTH
        private string _certificate = DbConnectionStringDefaults.Certificate;
#endif

        static SqlConnectionStringBuilder()
        {
            string[] validKeywords = new string[KeywordsCount];
            validKeywords[(int)Keywords.ApplicationIntent] = DbConnectionStringKeywords.ApplicationIntent;
            validKeywords[(int)Keywords.ApplicationName] = DbConnectionStringKeywords.ApplicationName;
            validKeywords[(int)Keywords.AsynchronousProcessing] = DbConnectionStringKeywords.AsynchronousProcessing;
            validKeywords[(int)Keywords.AttachDBFilename] = DbConnectionStringKeywords.AttachDBFilename;
            validKeywords[(int)Keywords.PoolBlockingPeriod] = DbConnectionStringKeywords.PoolBlockingPeriod;
            validKeywords[(int)Keywords.ConnectionReset] = DbConnectionStringKeywords.ConnectionReset;
            validKeywords[(int)Keywords.ContextConnection] = DbConnectionStringKeywords.ContextConnection;
            validKeywords[(int)Keywords.ConnectTimeout] = DbConnectionStringKeywords.ConnectTimeout;
            validKeywords[(int)Keywords.CommandTimeout] = DbConnectionStringKeywords.CommandTimeout;
            validKeywords[(int)Keywords.CurrentLanguage] = DbConnectionStringKeywords.CurrentLanguage;
            validKeywords[(int)Keywords.DataSource] = DbConnectionStringKeywords.DataSource;
            validKeywords[(int)Keywords.Encrypt] = DbConnectionStringKeywords.Encrypt;
            validKeywords[(int)Keywords.Enlist] = DbConnectionStringKeywords.Enlist;
            validKeywords[(int)Keywords.FailoverPartner] = DbConnectionStringKeywords.FailoverPartner;
            validKeywords[(int)Keywords.InitialCatalog] = DbConnectionStringKeywords.InitialCatalog;
            validKeywords[(int)Keywords.IntegratedSecurity] = DbConnectionStringKeywords.IntegratedSecurity;
            validKeywords[(int)Keywords.LoadBalanceTimeout] = DbConnectionStringKeywords.LoadBalanceTimeout;
            validKeywords[(int)Keywords.MaxPoolSize] = DbConnectionStringKeywords.MaxPoolSize;
            validKeywords[(int)Keywords.MinPoolSize] = DbConnectionStringKeywords.MinPoolSize;
            validKeywords[(int)Keywords.MultipleActiveResultSets] = DbConnectionStringKeywords.MultipleActiveResultSets;
            validKeywords[(int)Keywords.MultiSubnetFailover] = DbConnectionStringKeywords.MultiSubnetFailover;
            validKeywords[(int)Keywords.TransparentNetworkIPResolution] = DbConnectionStringKeywords.TransparentNetworkIPResolution;
            //          validKeywords[(int)Keywords.NamedConnection]                = DbConnectionStringKeywords.NamedConnection;
            validKeywords[(int)Keywords.NetworkLibrary] = DbConnectionStringKeywords.NetworkLibrary;
            validKeywords[(int)Keywords.PacketSize] = DbConnectionStringKeywords.PacketSize;
            validKeywords[(int)Keywords.Password] = DbConnectionStringKeywords.Password;
            validKeywords[(int)Keywords.PersistSecurityInfo] = DbConnectionStringKeywords.PersistSecurityInfo;
            validKeywords[(int)Keywords.Pooling] = DbConnectionStringKeywords.Pooling;
            validKeywords[(int)Keywords.Replication] = DbConnectionStringKeywords.Replication;
            validKeywords[(int)Keywords.TransactionBinding] = DbConnectionStringKeywords.TransactionBinding;
            validKeywords[(int)Keywords.TrustServerCertificate] = DbConnectionStringKeywords.TrustServerCertificate;
            validKeywords[(int)Keywords.TypeSystemVersion] = DbConnectionStringKeywords.TypeSystemVersion;
            validKeywords[(int)Keywords.UserID] = DbConnectionStringKeywords.UserID;
            validKeywords[(int)Keywords.UserInstance] = DbConnectionStringKeywords.UserInstance;
            validKeywords[(int)Keywords.WorkstationID] = DbConnectionStringKeywords.WorkstationID;
            validKeywords[(int)Keywords.ConnectRetryCount] = DbConnectionStringKeywords.ConnectRetryCount;
            validKeywords[(int)Keywords.ConnectRetryInterval] = DbConnectionStringKeywords.ConnectRetryInterval;
            validKeywords[(int)Keywords.Authentication] = DbConnectionStringKeywords.Authentication;
            validKeywords[(int)Keywords.ColumnEncryptionSetting] = DbConnectionStringKeywords.ColumnEncryptionSetting;
            validKeywords[(int)Keywords.EnclaveAttestationUrl] = DbConnectionStringKeywords.EnclaveAttestationUrl;
            validKeywords[(int)Keywords.AttestationProtocol] = DbConnectionStringKeywords.AttestationProtocol;
#if ADONET_CERT_AUTH
            validKeywords[(int)Keywords.Certificate] = DbConnectionStringKeywords.Certificate;
#endif
            _validKeywords = validKeywords;

            Dictionary<string, Keywords> hash = new Dictionary<string, Keywords>(KeywordsCount + SqlConnectionString.SynonymCount, StringComparer.OrdinalIgnoreCase);
            hash.Add(DbConnectionStringKeywords.ApplicationIntent, Keywords.ApplicationIntent);
            hash.Add(DbConnectionStringKeywords.ApplicationName, Keywords.ApplicationName);
            hash.Add(DbConnectionStringKeywords.AsynchronousProcessing, Keywords.AsynchronousProcessing);
            hash.Add(DbConnectionStringKeywords.AttachDBFilename, Keywords.AttachDBFilename);
            hash.Add(DbConnectionStringKeywords.PoolBlockingPeriod, Keywords.PoolBlockingPeriod);
            hash.Add(DbConnectionStringKeywords.ConnectTimeout, Keywords.ConnectTimeout);
            hash.Add(DbConnectionStringKeywords.CommandTimeout, Keywords.CommandTimeout);
            hash.Add(DbConnectionStringKeywords.ConnectionReset, Keywords.ConnectionReset);
            hash.Add(DbConnectionStringKeywords.ContextConnection, Keywords.ContextConnection);
            hash.Add(DbConnectionStringKeywords.CurrentLanguage, Keywords.CurrentLanguage);
            hash.Add(DbConnectionStringKeywords.DataSource, Keywords.DataSource);
            hash.Add(DbConnectionStringKeywords.Encrypt, Keywords.Encrypt);
            hash.Add(DbConnectionStringKeywords.Enlist, Keywords.Enlist);
            hash.Add(DbConnectionStringKeywords.FailoverPartner, Keywords.FailoverPartner);
            hash.Add(DbConnectionStringKeywords.InitialCatalog, Keywords.InitialCatalog);
            hash.Add(DbConnectionStringKeywords.IntegratedSecurity, Keywords.IntegratedSecurity);
            hash.Add(DbConnectionStringKeywords.LoadBalanceTimeout, Keywords.LoadBalanceTimeout);
            hash.Add(DbConnectionStringKeywords.MultipleActiveResultSets, Keywords.MultipleActiveResultSets);
            hash.Add(DbConnectionStringKeywords.MaxPoolSize, Keywords.MaxPoolSize);
            hash.Add(DbConnectionStringKeywords.MinPoolSize, Keywords.MinPoolSize);
            hash.Add(DbConnectionStringKeywords.MultiSubnetFailover, Keywords.MultiSubnetFailover);
            hash.Add(DbConnectionStringKeywords.TransparentNetworkIPResolution, Keywords.TransparentNetworkIPResolution);
            //          hash.Add(DbConnectionStringKeywords.NamedConnection,					Keywords.NamedConnection);
            hash.Add(DbConnectionStringKeywords.NetworkLibrary, Keywords.NetworkLibrary);
            hash.Add(DbConnectionStringKeywords.PacketSize, Keywords.PacketSize);
            hash.Add(DbConnectionStringKeywords.Password, Keywords.Password);
            hash.Add(DbConnectionStringKeywords.PersistSecurityInfo, Keywords.PersistSecurityInfo);
            hash.Add(DbConnectionStringKeywords.Pooling, Keywords.Pooling);
            hash.Add(DbConnectionStringKeywords.Replication, Keywords.Replication);
            hash.Add(DbConnectionStringKeywords.TransactionBinding, Keywords.TransactionBinding);
            hash.Add(DbConnectionStringKeywords.TrustServerCertificate, Keywords.TrustServerCertificate);
            hash.Add(DbConnectionStringKeywords.TypeSystemVersion, Keywords.TypeSystemVersion);
            hash.Add(DbConnectionStringKeywords.UserID, Keywords.UserID);
            hash.Add(DbConnectionStringKeywords.UserInstance, Keywords.UserInstance);
            hash.Add(DbConnectionStringKeywords.WorkstationID, Keywords.WorkstationID);
            hash.Add(DbConnectionStringKeywords.ConnectRetryCount, Keywords.ConnectRetryCount);
            hash.Add(DbConnectionStringKeywords.ConnectRetryInterval, Keywords.ConnectRetryInterval);
            hash.Add(DbConnectionStringKeywords.Authentication, Keywords.Authentication);
            hash.Add(DbConnectionStringKeywords.ColumnEncryptionSetting, Keywords.ColumnEncryptionSetting);
            hash.Add(DbConnectionStringKeywords.EnclaveAttestationUrl, Keywords.EnclaveAttestationUrl);
            hash.Add(DbConnectionStringKeywords.AttestationProtocol, Keywords.AttestationProtocol);
#if ADONET_CERT_AUTH
            hash.Add(DbConnectionStringKeywords.Certificate, Keywords.Certificate);
#endif
            hash.Add(DbConnectionStringSynonyms.APP, Keywords.ApplicationName);
            hash.Add(DbConnectionStringSynonyms.APPLICATIONINTENT, Keywords.ApplicationIntent);
            hash.Add(DbConnectionStringSynonyms.Async, Keywords.AsynchronousProcessing);
            hash.Add(DbConnectionStringSynonyms.EXTENDEDPROPERTIES, Keywords.AttachDBFilename);
            hash.Add(DbConnectionStringSynonyms.INITIALFILENAME, Keywords.AttachDBFilename);
            hash.Add(DbConnectionStringSynonyms.CONNECTIONTIMEOUT, Keywords.ConnectTimeout);
            hash.Add(DbConnectionStringSynonyms.CONNECTRETRYCOUNT, Keywords.ConnectRetryCount);
            hash.Add(DbConnectionStringSynonyms.CONNECTRETRYINTERVAL, Keywords.ConnectRetryInterval);
            hash.Add(DbConnectionStringSynonyms.TIMEOUT, Keywords.ConnectTimeout);
            hash.Add(DbConnectionStringSynonyms.LANGUAGE, Keywords.CurrentLanguage);
            hash.Add(DbConnectionStringSynonyms.ADDR, Keywords.DataSource);
            hash.Add(DbConnectionStringSynonyms.ADDRESS, Keywords.DataSource);
            hash.Add(DbConnectionStringSynonyms.MULTIPLEACTIVERESULTSETS, Keywords.MultipleActiveResultSets);
            hash.Add(DbConnectionStringSynonyms.MULTISUBNETFAILOVER, Keywords.MultiSubnetFailover);
            hash.Add(DbConnectionStringSynonyms.NETWORKADDRESS, Keywords.DataSource);
            hash.Add(DbConnectionStringSynonyms.POOLBLOCKINGPERIOD, Keywords.PoolBlockingPeriod);
            hash.Add(DbConnectionStringSynonyms.SERVER, Keywords.DataSource);
            hash.Add(DbConnectionStringSynonyms.DATABASE, Keywords.InitialCatalog);
            hash.Add(DbConnectionStringSynonyms.TRUSTEDCONNECTION, Keywords.IntegratedSecurity);
            hash.Add(DbConnectionStringSynonyms.ConnectionLifetime, Keywords.LoadBalanceTimeout);
            hash.Add(DbConnectionStringSynonyms.NET, Keywords.NetworkLibrary);
            hash.Add(DbConnectionStringSynonyms.NETWORK, Keywords.NetworkLibrary);
            hash.Add(DbConnectionStringSynonyms.Pwd, Keywords.Password);
            hash.Add(DbConnectionStringSynonyms.PERSISTSECURITYINFO, Keywords.PersistSecurityInfo);
            hash.Add(DbConnectionStringSynonyms.TRANSPARENTNETWORKIPRESOLUTION, Keywords.TransparentNetworkIPResolution);
            hash.Add(DbConnectionStringSynonyms.TRUSTSERVERCERTIFICATE, Keywords.TrustServerCertificate);
            hash.Add(DbConnectionStringSynonyms.UID, Keywords.UserID);
            hash.Add(DbConnectionStringSynonyms.User, Keywords.UserID);
            hash.Add(DbConnectionStringSynonyms.WSID, Keywords.WorkstationID);
            Debug.Assert((KeywordsCount + SqlConnectionString.SynonymCount) == hash.Count, "initial expected size is incorrect");
            _keywords = hash;

        }

        /// <include file='..\..\..\..\..\..\..\doc\snippets\Microsoft.Data.SqlClient\SqlConnectionStringBuilder.xml' path='docs/members[@name="SqlConnectionStringBuilder"]/ctor2/*' />
        public SqlConnectionStringBuilder() : this((string)null)
        {
        }

        /// <include file='..\..\..\..\..\..\..\doc\snippets\Microsoft.Data.SqlClient\SqlConnectionStringBuilder.xml' path='docs/members[@name="SqlConnectionStringBuilder"]/ctorConnectionString/*' />
        public SqlConnectionStringBuilder(string connectionString) : base()
        {
            if (!ADP.IsEmpty(connectionString))
            {
                ConnectionString = connectionString;
            }
        }

        /// <include file='..\..\..\..\..\..\..\doc\snippets\Microsoft.Data.SqlClient\SqlConnectionStringBuilder.xml' path='docs/members[@name="SqlConnectionStringBuilder"]/Item/*' />
        public override object this[string keyword]
        {
            get
            {
                Keywords index = GetIndex(keyword);
                return GetAt(index);
            }
            set
            {
                if (null != value)
                {
                    Keywords index = GetIndex(keyword);
                    switch (index)
                    {
                        case Keywords.ApplicationIntent:
                            this.ApplicationIntent = ConvertToApplicationIntent(keyword, value);
                            break;
                        case Keywords.ApplicationName:
                            ApplicationName = ConvertToString(value);
                            break;
                        case Keywords.AttachDBFilename:
                            AttachDBFilename = ConvertToString(value);
                            break;
                        case Keywords.CurrentLanguage:
                            CurrentLanguage = ConvertToString(value);
                            break;
                        case Keywords.DataSource:
                            DataSource = ConvertToString(value);
                            break;
                        case Keywords.FailoverPartner:
                            FailoverPartner = ConvertToString(value);
                            break;
                        case Keywords.InitialCatalog:
                            InitialCatalog = ConvertToString(value);
                            break;
                        //                  case Keywords.NamedConnection:					NamedConnection = ConvertToString(value); break;
                        case Keywords.NetworkLibrary:
                            NetworkLibrary = ConvertToString(value);
                            break;
                        case Keywords.Password:
                            Password = ConvertToString(value);
                            break;
                        case Keywords.UserID:
                            UserID = ConvertToString(value);
                            break;
                        case Keywords.TransactionBinding:
                            TransactionBinding = ConvertToString(value);
                            break;
                        case Keywords.TypeSystemVersion:
                            TypeSystemVersion = ConvertToString(value);
                            break;
                        case Keywords.WorkstationID:
                            WorkstationID = ConvertToString(value);
                            break;

                        case Keywords.CommandTimeout:
                            CommandTimeout = ConvertToInt32(value);
                            break;
                        case Keywords.ConnectTimeout:
                            ConnectTimeout = ConvertToInt32(value);
                            break;
                        case Keywords.LoadBalanceTimeout:
                            LoadBalanceTimeout = ConvertToInt32(value);
                            break;
                        case Keywords.MaxPoolSize:
                            MaxPoolSize = ConvertToInt32(value);
                            break;
                        case Keywords.MinPoolSize:
                            MinPoolSize = ConvertToInt32(value);
                            break;
                        case Keywords.PacketSize:
                            PacketSize = ConvertToInt32(value);
                            break;

                        case Keywords.IntegratedSecurity:
                            IntegratedSecurity = ConvertToIntegratedSecurity(value);
                            break;

                        case Keywords.Authentication:
                            Authentication = ConvertToAuthenticationType(keyword, value);
                            break;
                        case Keywords.ColumnEncryptionSetting:
                            ColumnEncryptionSetting = ConvertToColumnEncryptionSetting(keyword, value);
                            break;
                        case Keywords.EnclaveAttestationUrl:
                            EnclaveAttestationUrl = ConvertToString(value);
                            break;
                        case Keywords.AttestationProtocol:
                            AttestationProtocol = ConvertToAttestationProtocol(keyword, value);
                            break;
#if ADONET_CERT_AUTH
                        case Keywords.Certificate:
                            Certificate = ConvertToString(value);
                            break;
#endif
                        case Keywords.AsynchronousProcessing:
                            AsynchronousProcessing = ConvertToBoolean(value);
                            break;
                        case Keywords.PoolBlockingPeriod:
                            PoolBlockingPeriod = ConvertToPoolBlockingPeriod(keyword, value);
                            break;
#pragma warning disable 618 // Obsolete ConnectionReset
                        case Keywords.ConnectionReset:
                            ConnectionReset = ConvertToBoolean(value);
                            break;
#pragma warning restore 618
                        case Keywords.ContextConnection:
                            ContextConnection = ConvertToBoolean(value);
                            break;
                        case Keywords.Encrypt:
                            Encrypt = ConvertToBoolean(value);
                            break;
                        case Keywords.TrustServerCertificate:
                            TrustServerCertificate = ConvertToBoolean(value);
                            break;
                        case Keywords.Enlist:
                            Enlist = ConvertToBoolean(value);
                            break;
                        case Keywords.MultipleActiveResultSets:
                            MultipleActiveResultSets = ConvertToBoolean(value);
                            break;
                        case Keywords.MultiSubnetFailover:
                            MultiSubnetFailover = ConvertToBoolean(value);
                            break;
                        case Keywords.TransparentNetworkIPResolution:
                            TransparentNetworkIPResolution = ConvertToBoolean(value);
                            break;
                        case Keywords.PersistSecurityInfo:
                            PersistSecurityInfo = ConvertToBoolean(value);
                            break;
                        case Keywords.Pooling:
                            Pooling = ConvertToBoolean(value);
                            break;
                        case Keywords.Replication:
                            Replication = ConvertToBoolean(value);
                            break;
                        case Keywords.UserInstance:
                            UserInstance = ConvertToBoolean(value);
                            break;
                        case Keywords.ConnectRetryCount:
                            ConnectRetryCount = ConvertToInt32(value);
                            break;
                        case Keywords.ConnectRetryInterval:
                            ConnectRetryInterval = ConvertToInt32(value);
                            break;

                        default:
                            Debug.Fail("unexpected keyword");
                            throw ADP.KeywordNotSupported(keyword);
                    }
                }
                else
                {
                    Remove(keyword);
                }
            }
        }

        /// <include file='..\..\..\..\..\..\..\doc\snippets\Microsoft.Data.SqlClient\SqlConnectionStringBuilder.xml' path='docs/members[@name="SqlConnectionStringBuilder"]/ApplicationIntent/*' />
        [DisplayName(DbConnectionStringKeywords.ApplicationIntent)]
        [ResCategoryAttribute(StringsHelper.ResourceNames.DataCategory_Initialization)]
        [ResDescriptionAttribute(StringsHelper.ResourceNames.DbConnectionString_ApplicationIntent)]
        [RefreshPropertiesAttribute(RefreshProperties.All)]
        public ApplicationIntent ApplicationIntent
        {
            get { return _applicationIntent; }
            set
            {
                if (!DbConnectionStringBuilderUtil.IsValidApplicationIntentValue(value))
                {
                    throw ADP.InvalidEnumerationValue(typeof(ApplicationIntent), (int)value);
                }

                SetApplicationIntentValue(value);
                _applicationIntent = value;
            }
        }

        /// <include file='..\..\..\..\..\..\..\doc\snippets\Microsoft.Data.SqlClient\SqlConnectionStringBuilder.xml' path='docs/members[@name="SqlConnectionStringBuilder"]/ApplicationName/*' />
        [DisplayName(DbConnectionStringKeywords.ApplicationName)]
        [ResCategoryAttribute(StringsHelper.ResourceNames.DataCategory_Context)]
        [ResDescriptionAttribute(StringsHelper.ResourceNames.DbConnectionString_ApplicationName)]
        [RefreshPropertiesAttribute(RefreshProperties.All)]
        public string ApplicationName
        {
            get { return _applicationName; }
            set
            {
                SetValue(DbConnectionStringKeywords.ApplicationName, value);
                _applicationName = value;
            }
        }

        /// <include file='..\..\..\..\..\..\..\doc\snippets\Microsoft.Data.SqlClient\SqlConnectionStringBuilder.xml' path='docs/members[@name="SqlConnectionStringBuilder"]/AsynchronousProcessing/*' />
        [DisplayName(DbConnectionStringKeywords.AsynchronousProcessing)]
        [ResCategoryAttribute(StringsHelper.ResourceNames.DataCategory_Initialization)]
        [ResDescriptionAttribute(StringsHelper.ResourceNames.DbConnectionString_AsynchronousProcessing)]
        [RefreshPropertiesAttribute(RefreshProperties.All)]
        public bool AsynchronousProcessing
        {
            get { return _asynchronousProcessing; }
            set
            {
                SetValue(DbConnectionStringKeywords.AsynchronousProcessing, value);
                _asynchronousProcessing = value;
            }
        }

        /// <include file='..\..\..\..\..\..\..\doc\snippets\Microsoft.Data.SqlClient\SqlConnectionStringBuilder.xml' path='docs/members[@name="SqlConnectionStringBuilder"]/AttachDBFilename/*' />
        [DisplayName(DbConnectionStringKeywords.AttachDBFilename)]
        [ResCategoryAttribute(StringsHelper.ResourceNames.DataCategory_Source)]
        [ResDescriptionAttribute(StringsHelper.ResourceNames.DbConnectionString_AttachDBFilename)]
        [RefreshPropertiesAttribute(RefreshProperties.All)]
        // TODO: hand off to VS, they derive from FileNameEditor and set the OpenDialogFilter to *.MDF
        [Editor("System.Windows.Forms.Design.FileNameEditor, " + AssemblyRef.SystemDesign, "System.Drawing.Design.UITypeEditor, " + AssemblyRef.SystemDrawing)]
        public string AttachDBFilename
        {
            get { return _attachDBFilename; }
            set
            {
                SetValue(DbConnectionStringKeywords.AttachDBFilename, value);
                _attachDBFilename = value;
            }
        }

        /// <include file='..\..\..\..\..\..\..\doc\snippets\Microsoft.Data.SqlClient\SqlConnectionStringBuilder.xml' path='docs/members[@name="SqlConnectionStringBuilder"]/PoolBlockingPeriod/*' />
        [DisplayName(DbConnectionStringKeywords.PoolBlockingPeriod)]
        [ResCategoryAttribute(StringsHelper.ResourceNames.DataCategory_Pooling)]
        [ResDescriptionAttribute(StringsHelper.ResourceNames.DbConnectionString_PoolBlockingPeriod)]
        [RefreshPropertiesAttribute(RefreshProperties.All)]
        public PoolBlockingPeriod PoolBlockingPeriod
        {
            get { return _poolBlockingPeriod; }
            set
            {
                if (!DbConnectionStringBuilderUtil.IsValidPoolBlockingPeriodValue(value))
                {
                    throw ADP.InvalidEnumerationValue(typeof(PoolBlockingPeriod), (int)value);
                }

                SetPoolBlockingPeriodValue(value);
                _poolBlockingPeriod = value;
            }
        }

        /// <include file='..\..\..\..\..\..\..\doc\snippets\Microsoft.Data.SqlClient\SqlConnectionStringBuilder.xml' path='docs/members[@name="SqlConnectionStringBuilder"]/CommandTimeout/*' />
        [DisplayName(DbConnectionStringKeywords.CommandTimeout)]
        [ResCategory(StringsHelper.ResourceNames.DataCategory_Initialization)]
        [ResDescription(StringsHelper.ResourceNames.DbCommand_CommandTimeout)]
        [RefreshProperties(RefreshProperties.All)]
        public int CommandTimeout
        {
            get { return _commandTimeout; }
            set
            {
                if (value < 0)
                {
                    throw ADP.InvalidConnectionOptionValue(DbConnectionStringKeywords.CommandTimeout);
                }
                SetValue(DbConnectionStringKeywords.CommandTimeout, value);
                _commandTimeout = value;
            }
        }

        /// <include file='..\..\..\..\..\..\..\doc\snippets\Microsoft.Data.SqlClient\SqlConnectionStringBuilder.xml' path='docs/members[@name="SqlConnectionStringBuilder"]/ConnectionReset/*' />
        [Browsable(false)]
        [DisplayName(DbConnectionStringKeywords.ConnectionReset)]
        [Obsolete("ConnectionReset has been deprecated.  SqlConnection will ignore the 'connection reset' keyword and always reset the connection")] // SQLPT 41700
        [ResCategoryAttribute(StringsHelper.ResourceNames.DataCategory_Pooling)]
        [ResDescriptionAttribute(StringsHelper.ResourceNames.DbConnectionString_ConnectionReset)]
        [RefreshPropertiesAttribute(RefreshProperties.All)]
        public bool ConnectionReset
        {
            get { return _connectionReset; }
            set
            {
                SetValue(DbConnectionStringKeywords.ConnectionReset, value);
                _connectionReset = value;
            }
        }

        /// <include file='..\..\..\..\..\..\..\doc\snippets\Microsoft.Data.SqlClient\SqlConnectionStringBuilder.xml' path='docs/members[@name="SqlConnectionStringBuilder"]/ContextConnection/*' />
        [DisplayName(DbConnectionStringKeywords.ContextConnection)]
        [ResCategoryAttribute(StringsHelper.ResourceNames.DataCategory_Source)]
        [ResDescriptionAttribute(StringsHelper.ResourceNames.DbConnectionString_ContextConnection)]
        [RefreshPropertiesAttribute(RefreshProperties.All)]
        public bool ContextConnection
        {
            get { return _contextConnection; }
            set
            {
                SetValue(DbConnectionStringKeywords.ContextConnection, value);
                _contextConnection = value;
            }
        }

        /// <include file='..\..\..\..\..\..\..\doc\snippets\Microsoft.Data.SqlClient\SqlConnectionStringBuilder.xml' path='docs/members[@name="SqlConnectionStringBuilder"]/ConnectTimeout/*' />
        [DisplayName(DbConnectionStringKeywords.ConnectTimeout)]
        [ResCategoryAttribute(StringsHelper.ResourceNames.DataCategory_Initialization)]
        [ResDescriptionAttribute(StringsHelper.ResourceNames.DbConnectionString_ConnectTimeout)]
        [RefreshPropertiesAttribute(RefreshProperties.All)]
        public int ConnectTimeout
        {
            get { return _connectTimeout; }
            set
            {
                if (value < 0)
                {
                    throw ADP.InvalidConnectionOptionValue(DbConnectionStringKeywords.ConnectTimeout);
                }
                SetValue(DbConnectionStringKeywords.ConnectTimeout, value);
                _connectTimeout = value;
            }
        }

        /// <include file='..\..\..\..\..\..\..\doc\snippets\Microsoft.Data.SqlClient\SqlConnectionStringBuilder.xml' path='docs/members[@name="SqlConnectionStringBuilder"]/CurrentLanguage/*' />
        [DisplayName(DbConnectionStringKeywords.CurrentLanguage)]
        [ResCategoryAttribute(StringsHelper.ResourceNames.DataCategory_Initialization)]
        [ResDescriptionAttribute(StringsHelper.ResourceNames.DbConnectionString_CurrentLanguage)]
        [RefreshPropertiesAttribute(RefreshProperties.All)]
        public string CurrentLanguage
        {
            get { return _currentLanguage; }
            set
            {
                SetValue(DbConnectionStringKeywords.CurrentLanguage, value);
                _currentLanguage = value;
            }
        }

        /// <include file='..\..\..\..\..\..\..\doc\snippets\Microsoft.Data.SqlClient\SqlConnectionStringBuilder.xml' path='docs/members[@name="SqlConnectionStringBuilder"]/DataSource/*' />
        [DisplayName(DbConnectionStringKeywords.DataSource)]
        [ResCategoryAttribute(StringsHelper.ResourceNames.DataCategory_Source)]
        [ResDescriptionAttribute(StringsHelper.ResourceNames.DbConnectionString_DataSource)]
        [RefreshProperties(RefreshProperties.All)]
        [TypeConverter(typeof(SqlDataSourceConverter))]
        public string DataSource
        {
            get { return _dataSource; }
            set
            {
                SetValue(DbConnectionStringKeywords.DataSource, value);
                _dataSource = value;
            }
        }

        /// <include file='..\..\..\..\..\..\..\doc\snippets\Microsoft.Data.SqlClient\SqlConnectionStringBuilder.xml' path='docs/members[@name="SqlConnectionStringBuilder"]/Encrypt/*' />
        [DisplayName(DbConnectionStringKeywords.Encrypt)]
        [ResCategoryAttribute(StringsHelper.ResourceNames.DataCategory_Security)]
        [ResDescriptionAttribute(StringsHelper.ResourceNames.DbConnectionString_Encrypt)]
        [RefreshPropertiesAttribute(RefreshProperties.All)]
        public bool Encrypt
        {
            get { return _encrypt; }
            set
            {
                SetValue(DbConnectionStringKeywords.Encrypt, value);
                _encrypt = value;
            }
        }

        /// <include file='..\..\..\..\..\..\..\doc\snippets\Microsoft.Data.SqlClient\SqlConnectionStringBuilder.xml' path='docs/members[@name="SqlConnectionStringBuilder"]/ColumnEncryptionSetting/*' />
        [DisplayName(DbConnectionStringKeywords.ColumnEncryptionSetting)]
        [ResCategoryAttribute(StringsHelper.ResourceNames.DataCategory_Security)]
        [ResDescriptionAttribute(StringsHelper.ResourceNames.TCE_DbConnectionString_ColumnEncryptionSetting)]
        [RefreshPropertiesAttribute(RefreshProperties.All)]
        public SqlConnectionColumnEncryptionSetting ColumnEncryptionSetting
        {
            get { return _columnEncryptionSetting; }
            set
            {
                if (!DbConnectionStringBuilderUtil.IsValidColumnEncryptionSetting(value))
                {
                    throw ADP.InvalidEnumerationValue(typeof(SqlConnectionColumnEncryptionSetting), (int)value);
                }

                SetColumnEncryptionSettingValue(value);
                _columnEncryptionSetting = value;
            }
        }

        /// <include file='..\..\..\..\..\..\..\doc\snippets\Microsoft.Data.SqlClient\SqlConnectionStringBuilder.xml' path='docs/members[@name="SqlConnectionStringBuilder"]/EnclaveAttestationUrl/*' />
        [DisplayName(DbConnectionStringKeywords.EnclaveAttestationUrl)]
        [ResCategoryAttribute(StringsHelper.ResourceNames.DataCategory_Security)]
        [ResDescriptionAttribute(StringsHelper.ResourceNames.TCE_DbConnectionString_EnclaveAttestationUrl)]
        [RefreshPropertiesAttribute(RefreshProperties.All)]
        public string EnclaveAttestationUrl
        {
            get { return _enclaveAttestationUrl; }
            set
            {
                SetValue(DbConnectionStringKeywords.EnclaveAttestationUrl, value);
                _enclaveAttestationUrl = value;
            }
        }

        /// <include file='..\..\..\..\..\..\..\doc\snippets\Microsoft.Data.SqlClient\SqlConnectionStringBuilder.xml' path='docs/members[@name="SqlConnectionStringBuilder"]/AttestationProtocol/*' />
        [DisplayName(DbConnectionStringKeywords.AttestationProtocol)]
        [ResCategoryAttribute(StringsHelper.ResourceNames.DataCategory_Security)]
        [ResDescriptionAttribute(StringsHelper.ResourceNames.TCE_DbConnectionString_AttestationProtocol)]
        [RefreshPropertiesAttribute(RefreshProperties.All)]
        public SqlConnectionAttestationProtocol AttestationProtocol
        {
            get { return _attestationProtocol; }
            set
            {
                if (!DbConnectionStringBuilderUtil.IsValidAttestationProtocol(value))
                {
                    throw ADP.InvalidEnumerationValue(typeof(SqlConnectionAttestationProtocol), (int)value);
                }

                SetAttestationProtocolValue(value);
                _attestationProtocol = value;
            }
        }

        /// <include file='..\..\..\..\..\..\..\doc\snippets\Microsoft.Data.SqlClient\SqlConnectionStringBuilder.xml' path='docs/members[@name="SqlConnectionStringBuilder"]/TrustServerCertificate/*' />
        [DisplayName(DbConnectionStringKeywords.TrustServerCertificate)]
        [ResCategoryAttribute(StringsHelper.ResourceNames.DataCategory_Security)]
        [ResDescriptionAttribute(StringsHelper.ResourceNames.DbConnectionString_TrustServerCertificate)]
        [RefreshPropertiesAttribute(RefreshProperties.All)]
        public bool TrustServerCertificate
        {
            get { return _trustServerCertificate; }
            set
            {
                SetValue(DbConnectionStringKeywords.TrustServerCertificate, value);
                _trustServerCertificate = value;
            }
        }

        /// <include file='..\..\..\..\..\..\..\doc\snippets\Microsoft.Data.SqlClient\SqlConnectionStringBuilder.xml' path='docs/members[@name="SqlConnectionStringBuilder"]/Enlist/*' />
        [DisplayName(DbConnectionStringKeywords.Enlist)]
        [ResCategoryAttribute(StringsHelper.ResourceNames.DataCategory_Pooling)]
        [ResDescriptionAttribute(StringsHelper.ResourceNames.DbConnectionString_Enlist)]
        [RefreshPropertiesAttribute(RefreshProperties.All)]
        public bool Enlist
        {
            get { return _enlist; }
            set
            {
                SetValue(DbConnectionStringKeywords.Enlist, value);
                _enlist = value;
            }
        }

        /// <include file='..\..\..\..\..\..\..\doc\snippets\Microsoft.Data.SqlClient\SqlConnectionStringBuilder.xml' path='docs/members[@name="SqlConnectionStringBuilder"]/FailoverPartner/*' />
        [DisplayName(DbConnectionStringKeywords.FailoverPartner)]
        [ResCategoryAttribute(StringsHelper.ResourceNames.DataCategory_Source)]
        [ResDescriptionAttribute(StringsHelper.ResourceNames.DbConnectionString_FailoverPartner)]
        [RefreshPropertiesAttribute(RefreshProperties.All)]
        [TypeConverter(typeof(SqlDataSourceConverter))]
        public string FailoverPartner
        {
            get { return _failoverPartner; }
            set
            {
                SetValue(DbConnectionStringKeywords.FailoverPartner, value);
                _failoverPartner = value;
            }
        }

        /// <include file='..\..\..\..\..\..\..\doc\snippets\Microsoft.Data.SqlClient\SqlConnectionStringBuilder.xml' path='docs/members[@name="SqlConnectionStringBuilder"]/InitialCatalog/*' />
        [DisplayName(DbConnectionStringKeywords.InitialCatalog)]
        [ResCategoryAttribute(StringsHelper.ResourceNames.DataCategory_Source)]
        [ResDescriptionAttribute(StringsHelper.ResourceNames.DbConnectionString_InitialCatalog)]
        [RefreshPropertiesAttribute(RefreshProperties.All)]
        [TypeConverter(typeof(SqlInitialCatalogConverter))]
        public string InitialCatalog
        {
            get { return _initialCatalog; }
            set
            {
                SetValue(DbConnectionStringKeywords.InitialCatalog, value);
                _initialCatalog = value;
            }
        }

        /// <include file='..\..\..\..\..\..\..\doc\snippets\Microsoft.Data.SqlClient\SqlConnectionStringBuilder.xml' path='docs/members[@name="SqlConnectionStringBuilder"]/IntegratedSecurity/*' />
        [DisplayName(DbConnectionStringKeywords.IntegratedSecurity)]
        [ResCategoryAttribute(StringsHelper.ResourceNames.DataCategory_Security)]
        [ResDescriptionAttribute(StringsHelper.ResourceNames.DbConnectionString_IntegratedSecurity)]
        [RefreshPropertiesAttribute(RefreshProperties.All)]
        public bool IntegratedSecurity
        {
            get { return _integratedSecurity; }
            set
            {
                SetValue(DbConnectionStringKeywords.IntegratedSecurity, value);
                _integratedSecurity = value;
            }
        }

        /// <include file='..\..\..\..\..\..\..\doc\snippets\Microsoft.Data.SqlClient\SqlConnectionStringBuilder.xml' path='docs/members[@name="SqlConnectionStringBuilder"]/Authentication/*' />
        [DisplayName(DbConnectionStringKeywords.Authentication)]
        [ResCategoryAttribute(StringsHelper.ResourceNames.DataCategory_Security)]
        [ResDescriptionAttribute(StringsHelper.ResourceNames.DbConnectionString_Authentication)]
        [RefreshPropertiesAttribute(RefreshProperties.All)]
        public SqlAuthenticationMethod Authentication
        {
            get { return _authentication; }
            set
            {
                if (!DbConnectionStringBuilderUtil.IsValidAuthenticationTypeValue(value))
                {
                    throw ADP.InvalidEnumerationValue(typeof(SqlAuthenticationMethod), (int)value);
                }

                SetAuthenticationValue(value);
                _authentication = value;
            }
        }

#if ADONET_CERT_AUTH
        [DisplayName(DbConnectionStringKeywords.Certificate)]
        [ResCategoryAttribute(StringsHelper.ResourceNames.DataCategory_Security)]
        [ResDescriptionAttribute(StringsHelper.ResourceNames.DbConnectionString_Certificate)]
        [RefreshPropertiesAttribute(RefreshProperties.All)]
        public string Certificate {
            get { return _certificate; }
            set {
                if (!DbConnectionStringBuilderUtil.IsValidCertificateValue(value)) {
                    throw ADP.InvalidConnectionOptionValue(DbConnectionStringKeywords.Certificate);
                }

                SetValue(DbConnectionStringKeywords.Certificate, value);
                _certificate = value;
            }
        }
#else
        internal string Certificate
        {
            get { return null; }
        }

#endif
        /// <include file='..\..\..\..\..\..\..\doc\snippets\Microsoft.Data.SqlClient\SqlConnectionStringBuilder.xml' path='docs/members[@name="SqlConnectionStringBuilder"]/LoadBalanceTimeout/*' />
        [DisplayName(DbConnectionStringKeywords.LoadBalanceTimeout)]
        [ResCategoryAttribute(StringsHelper.ResourceNames.DataCategory_Pooling)]
        [ResDescriptionAttribute(StringsHelper.ResourceNames.DbConnectionString_LoadBalanceTimeout)]
        [RefreshPropertiesAttribute(RefreshProperties.All)]
        public int LoadBalanceTimeout
        {
            get { return _loadBalanceTimeout; }
            set
            {
                if (value < 0)
                {
                    throw ADP.InvalidConnectionOptionValue(DbConnectionStringKeywords.LoadBalanceTimeout);
                }
                SetValue(DbConnectionStringKeywords.LoadBalanceTimeout, value);
                _loadBalanceTimeout = value;
            }
        }

        /// <include file='..\..\..\..\..\..\..\doc\snippets\Microsoft.Data.SqlClient\SqlConnectionStringBuilder.xml' path='docs/members[@name="SqlConnectionStringBuilder"]/MaxPoolSize/*' />
        [DisplayName(DbConnectionStringKeywords.MaxPoolSize)]
        [ResCategoryAttribute(StringsHelper.ResourceNames.DataCategory_Pooling)]
        [ResDescriptionAttribute(StringsHelper.ResourceNames.DbConnectionString_MaxPoolSize)]
        [RefreshPropertiesAttribute(RefreshProperties.All)]
        public int MaxPoolSize
        {
            get { return _maxPoolSize; }
            set
            {
                if (value < 1)
                {
                    throw ADP.InvalidConnectionOptionValue(DbConnectionStringKeywords.MaxPoolSize);
                }
                SetValue(DbConnectionStringKeywords.MaxPoolSize, value);
                _maxPoolSize = value;
            }
        }

        /// <include file='..\..\..\..\..\..\..\doc\snippets\Microsoft.Data.SqlClient\SqlConnectionStringBuilder.xml' path='docs/members[@name="SqlConnectionStringBuilder"]/ConnectRetryCount/*' />
        [DisplayName(DbConnectionStringKeywords.ConnectRetryCount)]
        [ResCategoryAttribute(StringsHelper.ResourceNames.DataCategory_ConnectionResilency)]
        [ResDescriptionAttribute(StringsHelper.ResourceNames.DbConnectionString_ConnectRetryCount)]
        [RefreshPropertiesAttribute(RefreshProperties.All)]
        public int ConnectRetryCount
        {
            get { return _connectRetryCount; }
            set
            {
                if ((value < 0) || (value > 255))
                {
                    throw ADP.InvalidConnectionOptionValue(DbConnectionStringKeywords.ConnectRetryCount);
                }
                SetValue(DbConnectionStringKeywords.ConnectRetryCount, value);
                _connectRetryCount = value;
            }
        }

        /// <include file='..\..\..\..\..\..\..\doc\snippets\Microsoft.Data.SqlClient\SqlConnectionStringBuilder.xml' path='docs/members[@name="SqlConnectionStringBuilder"]/ConnectRetryInterval/*' />
        [DisplayName(DbConnectionStringKeywords.ConnectRetryInterval)]
        [ResCategoryAttribute(StringsHelper.ResourceNames.DataCategory_ConnectionResilency)]
        [ResDescriptionAttribute(StringsHelper.ResourceNames.DbConnectionString_ConnectRetryInterval)]
        [RefreshPropertiesAttribute(RefreshProperties.All)]
        public int ConnectRetryInterval
        {
            get { return _connectRetryInterval; }
            set
            {
                if ((value < 1) || (value > 60))
                {
                    throw ADP.InvalidConnectionOptionValue(DbConnectionStringKeywords.ConnectRetryInterval);
                }
                SetValue(DbConnectionStringKeywords.ConnectRetryInterval, value);
                _connectRetryInterval = value;
            }
        }


        /// <include file='..\..\..\..\..\..\..\doc\snippets\Microsoft.Data.SqlClient\SqlConnectionStringBuilder.xml' path='docs/members[@name="SqlConnectionStringBuilder"]/MinPoolSize/*' />
        [DisplayName(DbConnectionStringKeywords.MinPoolSize)]
        [ResCategoryAttribute(StringsHelper.ResourceNames.DataCategory_Pooling)]
        [ResDescriptionAttribute(StringsHelper.ResourceNames.DbConnectionString_MinPoolSize)]
        [RefreshPropertiesAttribute(RefreshProperties.All)]
        public int MinPoolSize
        {
            get { return _minPoolSize; }
            set
            {
                if (value < 0)
                {
                    throw ADP.InvalidConnectionOptionValue(DbConnectionStringKeywords.MinPoolSize);
                }
                SetValue(DbConnectionStringKeywords.MinPoolSize, value);
                _minPoolSize = value;
            }
        }

        /// <include file='..\..\..\..\..\..\..\doc\snippets\Microsoft.Data.SqlClient\SqlConnectionStringBuilder.xml' path='docs/members[@name="SqlConnectionStringBuilder"]/MultipleActiveResultSets/*' />
        [DisplayName(DbConnectionStringKeywords.MultipleActiveResultSets)]
        [ResCategoryAttribute(StringsHelper.ResourceNames.DataCategory_Advanced)]
        [ResDescriptionAttribute(StringsHelper.ResourceNames.DbConnectionString_MultipleActiveResultSets)]
        [RefreshPropertiesAttribute(RefreshProperties.All)]
        public bool MultipleActiveResultSets
        {
            get { return _multipleActiveResultSets; }
            set
            {
                SetValue(DbConnectionStringKeywords.MultipleActiveResultSets, value);
                _multipleActiveResultSets = value;
            }
        }

        /// <include file='..\..\..\..\..\..\..\doc\snippets\Microsoft.Data.SqlClient\SqlConnectionStringBuilder.xml' path='docs/members[@name="SqlConnectionStringBuilder"]/MultiSubnetFailover/*' />
        [SuppressMessage("Microsoft.Naming", "CA1704:IdentifiersShouldBeSpelledCorrectly", Justification = "Reviewed and Approved by UE")]
        [DisplayName(DbConnectionStringKeywords.MultiSubnetFailover)]
        [ResCategoryAttribute(StringsHelper.ResourceNames.DataCategory_Source)]
        [ResDescriptionAttribute(StringsHelper.ResourceNames.DbConnectionString_MultiSubnetFailover)]
        [RefreshPropertiesAttribute(RefreshProperties.All)]
        public bool MultiSubnetFailover
        {
            get { return _multiSubnetFailover; }
            set
            {
                SetValue(DbConnectionStringKeywords.MultiSubnetFailover, value);
                _multiSubnetFailover = value;
            }
        }

        /// <include file='..\..\..\..\..\..\..\doc\snippets\Microsoft.Data.SqlClient\SqlConnectionStringBuilder.xml' path='docs/members[@name="SqlConnectionStringBuilder"]/TransparentNetworkIPResolution/*' />
        [DisplayName(DbConnectionStringKeywords.TransparentNetworkIPResolution)]
        [ResCategoryAttribute(StringsHelper.ResourceNames.DataCategory_Source)]
        [ResDescriptionAttribute(StringsHelper.ResourceNames.DbConnectionString_TransparentNetworkIPResolution)]
        [RefreshPropertiesAttribute(RefreshProperties.All)]
        public bool TransparentNetworkIPResolution
        {
            get { return _transparentNetworkIPResolution; }
            set
            {
                SetValue(DbConnectionStringKeywords.TransparentNetworkIPResolution, value);
                _transparentNetworkIPResolution = value;
            }
        }
        /*
                [DisplayName(DbConnectionStringKeywords.NamedConnection)]
                [ResCategoryAttribute(ResHelper.ResourceNames.DataCategory_NamedConnectionString)]
                [ResDescriptionAttribute(ResHelper.ResourceNames.DbConnectionString_NamedConnection)]
                [RefreshPropertiesAttribute(RefreshProperties.All)]
                [TypeConverter(typeof(NamedConnectionStringConverter))]
                public string NamedConnection {
                    get { return _namedConnection; }
                    set {
                        SetValue(DbConnectionStringKeywords.NamedConnection, value);
                        _namedConnection = value;
                    }
                }
        */
        /// <include file='..\..\..\..\..\..\..\doc\snippets\Microsoft.Data.SqlClient\SqlConnectionStringBuilder.xml' path='docs/members[@name="SqlConnectionStringBuilder"]/NetworkLibrary/*' />
        [DisplayName(DbConnectionStringKeywords.NetworkLibrary)]
        [ResCategoryAttribute(StringsHelper.ResourceNames.DataCategory_Advanced)]
        [ResDescriptionAttribute(StringsHelper.ResourceNames.DbConnectionString_NetworkLibrary)]
        [RefreshPropertiesAttribute(RefreshProperties.All)]
        [TypeConverter(typeof(NetworkLibraryConverter))]
        public string NetworkLibrary
        {
            get { return _networkLibrary; }
            set
            {
                if (null != value)
                {
                    switch (value.Trim().ToLower(CultureInfo.InvariantCulture))
                    {
                        case SqlConnectionString.NETLIB.AppleTalk:
                            value = SqlConnectionString.NETLIB.AppleTalk;
                            break;
                        case SqlConnectionString.NETLIB.BanyanVines:
                            value = SqlConnectionString.NETLIB.BanyanVines;
                            break;
                        case SqlConnectionString.NETLIB.IPXSPX:
                            value = SqlConnectionString.NETLIB.IPXSPX;
                            break;
                        case SqlConnectionString.NETLIB.Multiprotocol:
                            value = SqlConnectionString.NETLIB.Multiprotocol;
                            break;
                        case SqlConnectionString.NETLIB.NamedPipes:
                            value = SqlConnectionString.NETLIB.NamedPipes;
                            break;
                        case SqlConnectionString.NETLIB.SharedMemory:
                            value = SqlConnectionString.NETLIB.SharedMemory;
                            break;
                        case SqlConnectionString.NETLIB.TCPIP:
                            value = SqlConnectionString.NETLIB.TCPIP;
                            break;
                        case SqlConnectionString.NETLIB.VIA:
                            value = SqlConnectionString.NETLIB.VIA;
                            break;
                        default:
                            throw ADP.InvalidConnectionOptionValue(DbConnectionStringKeywords.NetworkLibrary);
                    }
                }
                SetValue(DbConnectionStringKeywords.NetworkLibrary, value);
                _networkLibrary = value;
            }
        }

        /// <include file='..\..\..\..\..\..\..\doc\snippets\Microsoft.Data.SqlClient\SqlConnectionStringBuilder.xml' path='docs/members[@name="SqlConnectionStringBuilder"]/PacketSize/*' />
        [DisplayName(DbConnectionStringKeywords.PacketSize)]
        [ResCategoryAttribute(StringsHelper.ResourceNames.DataCategory_Advanced)]
        [ResDescriptionAttribute(StringsHelper.ResourceNames.DbConnectionString_PacketSize)]
        [RefreshPropertiesAttribute(RefreshProperties.All)]
        public int PacketSize
        {
            get { return _packetSize; }
            set
            {
                if ((value < TdsEnums.MIN_PACKET_SIZE) || (TdsEnums.MAX_PACKET_SIZE < value))
                {
                    throw SQL.InvalidPacketSizeValue();
                }
                SetValue(DbConnectionStringKeywords.PacketSize, value);
                _packetSize = value;
            }
        }

        /// <include file='..\..\..\..\..\..\..\doc\snippets\Microsoft.Data.SqlClient\SqlConnectionStringBuilder.xml' path='docs/members[@name="SqlConnectionStringBuilder"]/Password/*' />
        [DisplayName(DbConnectionStringKeywords.Password)]
        [PasswordPropertyTextAttribute(true)]
        [ResCategoryAttribute(StringsHelper.ResourceNames.DataCategory_Security)]
        [ResDescriptionAttribute(StringsHelper.ResourceNames.DbConnectionString_Password)]
        [RefreshPropertiesAttribute(RefreshProperties.All)]
        public string Password
        {
            get { return _password; }
            set
            {
                SetValue(DbConnectionStringKeywords.Password, value);
                _password = value;
            }
        }

        /// <include file='..\..\..\..\..\..\..\doc\snippets\Microsoft.Data.SqlClient\SqlConnectionStringBuilder.xml' path='docs/members[@name="SqlConnectionStringBuilder"]/PersistSecurityInfo/*' />
        [DisplayName(DbConnectionStringKeywords.PersistSecurityInfo)]
        [ResCategoryAttribute(StringsHelper.ResourceNames.DataCategory_Security)]
        [ResDescriptionAttribute(StringsHelper.ResourceNames.DbConnectionString_PersistSecurityInfo)]
        [RefreshPropertiesAttribute(RefreshProperties.All)]
        public bool PersistSecurityInfo
        {
            get { return _persistSecurityInfo; }
            set
            {
                SetValue(DbConnectionStringKeywords.PersistSecurityInfo, value);
                _persistSecurityInfo = value;
            }
        }

        /// <include file='..\..\..\..\..\..\..\doc\snippets\Microsoft.Data.SqlClient\SqlConnectionStringBuilder.xml' path='docs/members[@name="SqlConnectionStringBuilder"]/Pooling/*' />
        [DisplayName(DbConnectionStringKeywords.Pooling)]
        [ResCategoryAttribute(StringsHelper.ResourceNames.DataCategory_Pooling)]
        [ResDescriptionAttribute(StringsHelper.ResourceNames.DbConnectionString_Pooling)]
        [RefreshPropertiesAttribute(RefreshProperties.All)]
        public bool Pooling
        {
            get { return _pooling; }
            set
            {
                SetValue(DbConnectionStringKeywords.Pooling, value);
                _pooling = value;
            }
        }

        /// <include file='..\..\..\..\..\..\..\doc\snippets\Microsoft.Data.SqlClient\SqlConnectionStringBuilder.xml' path='docs/members[@name="SqlConnectionStringBuilder"]/Replication/*' />
        [DisplayName(DbConnectionStringKeywords.Replication)]
        [ResCategoryAttribute(StringsHelper.ResourceNames.DataCategory_Replication)]
        [ResDescriptionAttribute(StringsHelper.ResourceNames.DbConnectionString_Replication)]
        [RefreshPropertiesAttribute(RefreshProperties.All)]
        public bool Replication
        {
            get { return _replication; }
            set
            {
                SetValue(DbConnectionStringKeywords.Replication, value);
                _replication = value;
            }
        }

        /// <include file='..\..\..\..\..\..\..\doc\snippets\Microsoft.Data.SqlClient\SqlConnectionStringBuilder.xml' path='docs/members[@name="SqlConnectionStringBuilder"]/TransactionBinding/*' />
        [DisplayName(DbConnectionStringKeywords.TransactionBinding)]
        [ResCategoryAttribute(StringsHelper.ResourceNames.DataCategory_Advanced)]
        [ResDescriptionAttribute(StringsHelper.ResourceNames.DbConnectionString_TransactionBinding)]
        [RefreshPropertiesAttribute(RefreshProperties.All)]
        public string TransactionBinding
        {
            get { return _transactionBinding; }
            set
            {
                SetValue(DbConnectionStringKeywords.TransactionBinding, value);
                _transactionBinding = value;
            }
        }

        /// <include file='..\..\..\..\..\..\..\doc\snippets\Microsoft.Data.SqlClient\SqlConnectionStringBuilder.xml' path='docs/members[@name="SqlConnectionStringBuilder"]/TypeSystemVersion/*' />
        [DisplayName(DbConnectionStringKeywords.TypeSystemVersion)]
        [ResCategoryAttribute(StringsHelper.ResourceNames.DataCategory_Advanced)]
        [ResDescriptionAttribute(StringsHelper.ResourceNames.DbConnectionString_TypeSystemVersion)]
        [RefreshPropertiesAttribute(RefreshProperties.All)]
        public string TypeSystemVersion
        {
            get { return _typeSystemVersion; }
            set
            {
                SetValue(DbConnectionStringKeywords.TypeSystemVersion, value);
                _typeSystemVersion = value;
            }
        }

        /// <include file='..\..\..\..\..\..\..\doc\snippets\Microsoft.Data.SqlClient\SqlConnectionStringBuilder.xml' path='docs/members[@name="SqlConnectionStringBuilder"]/UserID/*' />
        [DisplayName(DbConnectionStringKeywords.UserID)]
        [ResCategoryAttribute(StringsHelper.ResourceNames.DataCategory_Security)]
        [ResDescriptionAttribute(StringsHelper.ResourceNames.DbConnectionString_UserID)]
        [RefreshPropertiesAttribute(RefreshProperties.All)]
        public string UserID
        {
            get { return _userID; }
            set
            {
                SetValue(DbConnectionStringKeywords.UserID, value);
                _userID = value;
            }
        }

        /// <include file='..\..\..\..\..\..\..\doc\snippets\Microsoft.Data.SqlClient\SqlConnectionStringBuilder.xml' path='docs/members[@name="SqlConnectionStringBuilder"]/UserInstance/*' />
        [DisplayName(DbConnectionStringKeywords.UserInstance)]
        [ResCategoryAttribute(StringsHelper.ResourceNames.DataCategory_Source)]
        [ResDescriptionAttribute(StringsHelper.ResourceNames.DbConnectionString_UserInstance)]
        [RefreshPropertiesAttribute(RefreshProperties.All)]
        public bool UserInstance
        {
            get { return _userInstance; }
            set
            {
                SetValue(DbConnectionStringKeywords.UserInstance, value);
                _userInstance = value;
            }
        }

        /// <include file='..\..\..\..\..\..\..\doc\snippets\Microsoft.Data.SqlClient\SqlConnectionStringBuilder.xml' path='docs/members[@name="SqlConnectionStringBuilder"]/WorkstationID/*' />
        [DisplayName(DbConnectionStringKeywords.WorkstationID)]
        [ResCategoryAttribute(StringsHelper.ResourceNames.DataCategory_Context)]
        [ResDescriptionAttribute(StringsHelper.ResourceNames.DbConnectionString_WorkstationID)]
        [RefreshPropertiesAttribute(RefreshProperties.All)]
        public string WorkstationID
        {
            get { return _workstationID; }
            set
            {
                SetValue(DbConnectionStringKeywords.WorkstationID, value);
                _workstationID = value;
            }
        }

        /// <include file='..\..\..\..\..\..\..\doc\snippets\Microsoft.Data.SqlClient\SqlConnectionStringBuilder.xml' path='docs/members[@name="SqlConnectionStringBuilder"]/IsFixedSize/*' />
        public override bool IsFixedSize
        {
            get
            {
                return true;
            }
        }

        /// <include file='..\..\..\..\..\..\..\doc\snippets\Microsoft.Data.SqlClient\SqlConnectionStringBuilder.xml' path='docs/members[@name="SqlConnectionStringBuilder"]/Keys/*' />
        public override ICollection Keys
        {
            get
            {
                return new Microsoft.Data.Common.ReadOnlyCollection<string>(_validKeywords);
            }
        }

        /// <include file='..\..\..\..\..\..\..\doc\snippets\Microsoft.Data.SqlClient\SqlConnectionStringBuilder.xml' path='docs/members[@name="SqlConnectionStringBuilder"]/Values/*' />
        public override ICollection Values
        {
            get
            {
                // written this way so if the ordering of Keywords & _validKeywords changes
                // this is one less place to maintain
                object[] values = new object[_validKeywords.Length];
                for (int i = 0; i < values.Length; ++i)
                {
                    values[i] = GetAt((Keywords)i);
                }
                return new Microsoft.Data.Common.ReadOnlyCollection<object>(values);
            }
        }

        /// <include file='..\..\..\..\..\..\..\doc\snippets\Microsoft.Data.SqlClient\SqlConnectionStringBuilder.xml' path='docs/members[@name="SqlConnectionStringBuilder"]/Clear/*' />
        public override void Clear()
        {
            base.Clear();
            for (int i = 0; i < _validKeywords.Length; ++i)
            {
                Reset((Keywords)i);
            }
        }

        /// <include file='..\..\..\..\..\..\..\doc\snippets\Microsoft.Data.SqlClient\SqlConnectionStringBuilder.xml' path='docs/members[@name="SqlConnectionStringBuilder"]/ContainsKey/*' />
        public override bool ContainsKey(string keyword)
        {
            ADP.CheckArgumentNull(keyword, "keyword");
            return _keywords.ContainsKey(keyword);
        }

        private static bool ConvertToBoolean(object value)
        {
            return DbConnectionStringBuilderUtil.ConvertToBoolean(value);
        }
        private static int ConvertToInt32(object value)
        {
            return DbConnectionStringBuilderUtil.ConvertToInt32(value);
        }
        private static bool ConvertToIntegratedSecurity(object value)
        {
            return DbConnectionStringBuilderUtil.ConvertToIntegratedSecurity(value);
        }
        private static string ConvertToString(object value)
        {
            return DbConnectionStringBuilderUtil.ConvertToString(value);
        }
        private static ApplicationIntent ConvertToApplicationIntent(string keyword, object value)
        {
            return DbConnectionStringBuilderUtil.ConvertToApplicationIntent(keyword, value);
        }
        private static SqlAuthenticationMethod ConvertToAuthenticationType(string keyword, object value)
        {
            return DbConnectionStringBuilderUtil.ConvertToAuthenticationType(keyword, value);
        }
        private static PoolBlockingPeriod ConvertToPoolBlockingPeriod(string keyword, object value)
        {
            return DbConnectionStringBuilderUtil.ConvertToPoolBlockingPeriod(keyword, value);
        }

        /// <summary>
        /// Convert to SqlConnectionColumnEncryptionSetting.
        /// </summary>
        /// <param name="keyword"></param>
        /// <param name="value"></param>
        private static SqlConnectionColumnEncryptionSetting ConvertToColumnEncryptionSetting(string keyword, object value)
        {
            return DbConnectionStringBuilderUtil.ConvertToColumnEncryptionSetting(keyword, value);
        }

        /// <summary>
        /// Convert to SqlConnectionAttestationProtocol
        /// </summary>
        /// <param name="keyword"></param>
        /// <param name="value"></param>
        /// <returns></returns>
        private static SqlConnectionAttestationProtocol ConvertToAttestationProtocol(string keyword, object value)
        {
            return DbConnectionStringBuilderUtil.ConvertToAttestationProtocol(keyword, value);
        }

        private object GetAt(Keywords index)
        {
            switch (index)
            {
                case Keywords.ApplicationIntent:
                    return this.ApplicationIntent;
                case Keywords.ApplicationName:
                    return ApplicationName;
                case Keywords.AsynchronousProcessing:
                    return AsynchronousProcessing;
                case Keywords.AttachDBFilename:
                    return AttachDBFilename;
                case Keywords.PoolBlockingPeriod:
                    return PoolBlockingPeriod;
                case Keywords.ConnectTimeout:
                    return ConnectTimeout;
                case Keywords.CommandTimeout:
                    return CommandTimeout;
#pragma warning disable 618 // Obsolete ConnectionReset
                case Keywords.ConnectionReset:
                    return ConnectionReset;
#pragma warning restore 618
                case Keywords.ContextConnection:
                    return ContextConnection;
                case Keywords.CurrentLanguage:
                    return CurrentLanguage;
                case Keywords.DataSource:
                    return DataSource;
                case Keywords.Encrypt:
                    return Encrypt;
                case Keywords.Enlist:
                    return Enlist;
                case Keywords.FailoverPartner:
                    return FailoverPartner;
                case Keywords.InitialCatalog:
                    return InitialCatalog;
                case Keywords.IntegratedSecurity:
                    return IntegratedSecurity;
                case Keywords.LoadBalanceTimeout:
                    return LoadBalanceTimeout;
                case Keywords.MultipleActiveResultSets:
                    return MultipleActiveResultSets;
                case Keywords.MaxPoolSize:
                    return MaxPoolSize;
                case Keywords.MinPoolSize:
                    return MinPoolSize;
                case Keywords.MultiSubnetFailover:
                    return MultiSubnetFailover;
                case Keywords.TransparentNetworkIPResolution:
                    return TransparentNetworkIPResolution;
                //          case Keywords.NamedConnection:					return NamedConnection;
                case Keywords.NetworkLibrary:
                    return NetworkLibrary;
                case Keywords.PacketSize:
                    return PacketSize;
                case Keywords.Password:
                    return Password;
                case Keywords.PersistSecurityInfo:
                    return PersistSecurityInfo;
                case Keywords.Pooling:
                    return Pooling;
                case Keywords.Replication:
                    return Replication;
                case Keywords.TransactionBinding:
                    return TransactionBinding;
                case Keywords.TrustServerCertificate:
                    return TrustServerCertificate;
                case Keywords.TypeSystemVersion:
                    return TypeSystemVersion;
                case Keywords.UserID:
                    return UserID;
                case Keywords.UserInstance:
                    return UserInstance;
                case Keywords.WorkstationID:
                    return WorkstationID;
                case Keywords.ConnectRetryCount:
                    return ConnectRetryCount;
                case Keywords.ConnectRetryInterval:
                    return ConnectRetryInterval;
                case Keywords.Authentication:
                    return Authentication;
                case Keywords.ColumnEncryptionSetting:
                    return ColumnEncryptionSetting;
                case Keywords.EnclaveAttestationUrl:
                    return EnclaveAttestationUrl;
                case Keywords.AttestationProtocol:
                    return AttestationProtocol;
#if ADONET_CERT_AUTH
            case Keywords.Certificate:              return Certificate;
#endif
                default:
                    Debug.Fail("unexpected keyword");
                    throw ADP.KeywordNotSupported(_validKeywords[(int)index]);
            }
        }

        private Keywords GetIndex(string keyword)
        {
            ADP.CheckArgumentNull(keyword, "keyword");
            Keywords index;
            if (_keywords.TryGetValue(keyword, out index))
            {
                return index;
            }
            throw ADP.KeywordNotSupported(keyword);
        }
        /*
                protected override void GetProperties(Hashtable propertyDescriptors) {
                    foreach(PropertyDescriptor reflected in TypeDescriptor.GetProperties(this, true)) {
                        bool refreshOnChange = false;
                        bool isReadonly = false;
                        string displayName = reflected.DisplayName;

                        // 'Password' & 'User ID' will be readonly if 'Integrated Security' is true
                        if (DbConnectionStringKeywords.IntegratedSecurity == displayName) {
                            refreshOnChange = true;
                            isReadonly = reflected.IsReadOnly;
                        }
                        else if ((DbConnectionStringKeywords.Password == displayName) ||
                                 (DbConnectionStringKeywords.UserID == displayName)) {
                             isReadonly = IntegratedSecurity;
                        }
                        else {
                            continue;
                        }
                        Attribute[] attributes = GetAttributesFromCollection(reflected.Attributes);
                        DbConnectionStringBuilderDescriptor descriptor = new DbConnectionStringBuilderDescriptor(reflected.Name,
                                reflected.ComponentType, reflected.PropertyType, isReadonly, attributes);
                        descriptor.RefreshOnChange = refreshOnChange;
                        propertyDescriptors[displayName] = descriptor;
                    }
                    base.GetProperties(propertyDescriptors);
                }
        */
        /// <include file='..\..\..\..\..\..\..\doc\snippets\Microsoft.Data.SqlClient\SqlConnectionStringBuilder.xml' path='docs/members[@name="SqlConnectionStringBuilder"]/Remove/*' />
        public override bool Remove(string keyword)
        {
            ADP.CheckArgumentNull(keyword, "keyword");
            Keywords index;
            if (_keywords.TryGetValue(keyword, out index))
            {
                if (base.Remove(_validKeywords[(int)index]))
                {
                    Reset(index);
                    return true;
                }
            }
            return false;
        }

        private void Reset(Keywords index)
        {
            switch (index)
            {
                case Keywords.ApplicationIntent:
                    _applicationIntent = DbConnectionStringDefaults.ApplicationIntent;
                    break;
                case Keywords.ApplicationName:
                    _applicationName = DbConnectionStringDefaults.ApplicationName;
                    break;
                case Keywords.AsynchronousProcessing:
                    _asynchronousProcessing = DbConnectionStringDefaults.AsynchronousProcessing;
                    break;
                case Keywords.AttachDBFilename:
                    _attachDBFilename = DbConnectionStringDefaults.AttachDBFilename;
                    break;
                case Keywords.Authentication:
                    _authentication = DbConnectionStringDefaults.Authentication;
                    break;
                case Keywords.PoolBlockingPeriod:
                    _poolBlockingPeriod = DbConnectionStringDefaults.PoolBlockingPeriod;
                    break;
#if ADONET_CERT_AUTH
            case Keywords.Certificate:
                _certificate = DbConnectionStringDefaults.Certificate;
                break;
#endif
                case Keywords.ConnectTimeout:
                    _connectTimeout = DbConnectionStringDefaults.ConnectTimeout;
                    break;
                case Keywords.CommandTimeout:
                    _commandTimeout = DbConnectionStringDefaults.CommandTimeout;
                    break;
                case Keywords.ConnectionReset:
                    _connectionReset = DbConnectionStringDefaults.ConnectionReset;
                    break;
                case Keywords.ContextConnection:
                    _contextConnection = DbConnectionStringDefaults.ContextConnection;
                    break;
                case Keywords.CurrentLanguage:
                    _currentLanguage = DbConnectionStringDefaults.CurrentLanguage;
                    break;
                case Keywords.DataSource:
                    _dataSource = DbConnectionStringDefaults.DataSource;
                    break;
                case Keywords.Encrypt:
                    _encrypt = DbConnectionStringDefaults.Encrypt;
                    break;
                case Keywords.Enlist:
                    _enlist = DbConnectionStringDefaults.Enlist;
                    break;
                case Keywords.FailoverPartner:
                    _failoverPartner = DbConnectionStringDefaults.FailoverPartner;
                    break;
                case Keywords.InitialCatalog:
                    _initialCatalog = DbConnectionStringDefaults.InitialCatalog;
                    break;
                case Keywords.IntegratedSecurity:
                    _integratedSecurity = DbConnectionStringDefaults.IntegratedSecurity;
                    break;
                case Keywords.LoadBalanceTimeout:
                    _loadBalanceTimeout = DbConnectionStringDefaults.LoadBalanceTimeout;
                    break;
                case Keywords.MultipleActiveResultSets:
                    _multipleActiveResultSets = DbConnectionStringDefaults.MultipleActiveResultSets;
                    break;
                case Keywords.MaxPoolSize:
                    _maxPoolSize = DbConnectionStringDefaults.MaxPoolSize;
                    break;
                case Keywords.MinPoolSize:
                    _minPoolSize = DbConnectionStringDefaults.MinPoolSize;
                    break;
                case Keywords.MultiSubnetFailover:
                    _multiSubnetFailover = DbConnectionStringDefaults.MultiSubnetFailover;
                    break;
                case Keywords.TransparentNetworkIPResolution:
                    _transparentNetworkIPResolution = DbConnectionStringDefaults.TransparentNetworkIPResolution;
                    break;
                //          case Keywords.NamedConnection:
                //              _namedConnection = DbConnectionStringDefaults.NamedConnection;
                //              break;
                case Keywords.NetworkLibrary:
                    _networkLibrary = DbConnectionStringDefaults.NetworkLibrary;
                    break;
                case Keywords.PacketSize:
                    _packetSize = DbConnectionStringDefaults.PacketSize;
                    break;
                case Keywords.Password:
                    _password = DbConnectionStringDefaults.Password;
                    break;
                case Keywords.PersistSecurityInfo:
                    _persistSecurityInfo = DbConnectionStringDefaults.PersistSecurityInfo;
                    break;
                case Keywords.Pooling:
                    _pooling = DbConnectionStringDefaults.Pooling;
                    break;
                case Keywords.ConnectRetryCount:
                    _connectRetryCount = DbConnectionStringDefaults.ConnectRetryCount;
                    break;
                case Keywords.ConnectRetryInterval:
                    _connectRetryInterval = DbConnectionStringDefaults.ConnectRetryInterval;
                    break;
                case Keywords.Replication:
                    _replication = DbConnectionStringDefaults.Replication;
                    break;
                case Keywords.TransactionBinding:
                    _transactionBinding = DbConnectionStringDefaults.TransactionBinding;
                    break;
                case Keywords.TrustServerCertificate:
                    _trustServerCertificate = DbConnectionStringDefaults.TrustServerCertificate;
                    break;
                case Keywords.TypeSystemVersion:
                    _typeSystemVersion = DbConnectionStringDefaults.TypeSystemVersion;
                    break;
                case Keywords.UserID:
                    _userID = DbConnectionStringDefaults.UserID;
                    break;
                case Keywords.UserInstance:
                    _userInstance = DbConnectionStringDefaults.UserInstance;
                    break;
                case Keywords.WorkstationID:
                    _workstationID = DbConnectionStringDefaults.WorkstationID;
                    break;
                case Keywords.ColumnEncryptionSetting:
                    _columnEncryptionSetting = DbConnectionStringDefaults.ColumnEncryptionSetting;
                    break;
                case Keywords.EnclaveAttestationUrl:
                    _enclaveAttestationUrl = DbConnectionStringDefaults.EnclaveAttestationUrl;
                    break;
                case Keywords.AttestationProtocol:
                    _attestationProtocol = DbConnectionStringDefaults.AttestationProtocol;
                    break;
                default:
                    Debug.Fail("unexpected keyword");
                    throw ADP.KeywordNotSupported(_validKeywords[(int)index]);
            }
        }

        private void SetValue(string keyword, bool value)
        {
            base[keyword] = value.ToString((System.IFormatProvider)null);
        }
        private void SetValue(string keyword, int value)
        {
            base[keyword] = value.ToString((System.IFormatProvider)null);
        }
        private void SetValue(string keyword, string value)
        {
            ADP.CheckArgumentNull(value, keyword);
            base[keyword] = value;
        }
        private void SetApplicationIntentValue(ApplicationIntent value)
        {
            Debug.Assert(DbConnectionStringBuilderUtil.IsValidApplicationIntentValue(value), "Invalid value for ApplicationIntent");
            base[DbConnectionStringKeywords.ApplicationIntent] = DbConnectionStringBuilderUtil.ApplicationIntentToString(value);
        }
        private void SetPoolBlockingPeriodValue(PoolBlockingPeriod value)
        {
            Debug.Assert(DbConnectionStringBuilderUtil.IsValidPoolBlockingPeriodValue(value), "Invalid value for PoolBlockingPeriod");
            base[DbConnectionStringKeywords.PoolBlockingPeriod] = DbConnectionStringBuilderUtil.PoolBlockingPeriodToString(value);
        }
        private void SetAuthenticationValue(SqlAuthenticationMethod value)
        {
            Debug.Assert(DbConnectionStringBuilderUtil.IsValidAuthenticationTypeValue(value), "Invalid value for AuthenticationType");
            base[DbConnectionStringKeywords.Authentication] = DbConnectionStringBuilderUtil.AuthenticationTypeToString(value);
        }
        private void SetColumnEncryptionSettingValue(SqlConnectionColumnEncryptionSetting value)
        {
            Debug.Assert(DbConnectionStringBuilderUtil.IsValidColumnEncryptionSetting(value), "Invalid value for SqlConnectionColumnEncryptionSetting");
            base[DbConnectionStringKeywords.ColumnEncryptionSetting] = DbConnectionStringBuilderUtil.ColumnEncryptionSettingToString(value);
        }

        private void SetAttestationProtocolValue(SqlConnectionAttestationProtocol value)
        {
            Debug.Assert(DbConnectionStringBuilderUtil.IsValidAttestationProtocol(value), "Invalid value for SqlConnectionAttestationProtocol");
            base[DbConnectionStringKeywords.AttestationProtocol] = DbConnectionStringBuilderUtil.AttestationProtocolToString(value);
        }


        /// <include file='..\..\..\..\..\..\..\doc\snippets\Microsoft.Data.SqlClient\SqlConnectionStringBuilder.xml' path='docs/members[@name="SqlConnectionStringBuilder"]/ShouldSerialize/*' />
        public override bool ShouldSerialize(string keyword)
        {
            ADP.CheckArgumentNull(keyword, "keyword");
            Keywords index;
            return _keywords.TryGetValue(keyword, out index) && base.ShouldSerialize(_validKeywords[(int)index]);
        }

        /// <include file='..\..\..\..\..\..\..\doc\snippets\Microsoft.Data.SqlClient\SqlConnectionStringBuilder.xml' path='docs/members[@name="SqlConnectionStringBuilder"]/TryGetValue/*' />
        public override bool TryGetValue(string keyword, out object value)
        {
            Keywords index;
            if (_keywords.TryGetValue(keyword, out index))
            {
                value = GetAt(index);
                return true;
            }
            value = null;
            return false;
        }

        private sealed class NetworkLibraryConverter : TypeConverter
        {
            //            private const string AppleTalk     = "Apple Talk (DBMSADSN)";  Invalid protocals
            //            private const string BanyanVines   = "Banyan VINES (DBMSVINN)";
            //            private const string IPXSPX        = "NWLink IPX/SPX (DBMSSPXN)";
            //            private const string Multiprotocol = "Multiprotocol (DBMSRPCN)";
            private const string NamedPipes = "Named Pipes (DBNMPNTW)";   // valid protocols
            private const string SharedMemory = "Shared Memory (DBMSLPCN)";
            private const string TCPIP = "TCP/IP (DBMSSOCN)";
            private const string VIA = "VIA (DBMSGNET)";

            // these are correctly non-static, property grid will cache an instance
            private StandardValuesCollection _standardValues;

            // converter classes should have public ctor
            public NetworkLibraryConverter()
            {
            }

            public override bool CanConvertFrom(ITypeDescriptorContext context, Type sourceType)
            {
                // Only know how to convert from a string
                return ((typeof(string) == sourceType) || base.CanConvertFrom(context, sourceType));
            }

            public override object ConvertFrom(ITypeDescriptorContext context, System.Globalization.CultureInfo culture, object value)
            {
                string svalue = (value as string);
                if (null != svalue)
                {
                    svalue = svalue.Trim();
                    if (StringComparer.OrdinalIgnoreCase.Equals(svalue, NamedPipes))
                    {
                        return SqlConnectionString.NETLIB.NamedPipes;
                    }
                    else if (StringComparer.OrdinalIgnoreCase.Equals(svalue, SharedMemory))
                    {
                        return SqlConnectionString.NETLIB.SharedMemory;
                    }
                    else if (StringComparer.OrdinalIgnoreCase.Equals(svalue, TCPIP))
                    {
                        return SqlConnectionString.NETLIB.TCPIP;
                    }
                    else if (StringComparer.OrdinalIgnoreCase.Equals(svalue, VIA))
                    {
                        return SqlConnectionString.NETLIB.VIA;
                    }
                    else
                    {
                        return svalue;
                    }
                }
                return base.ConvertFrom(context, culture, value);
            }

            public override bool CanConvertTo(ITypeDescriptorContext context, Type destinationType)
            {
                return ((typeof(string) == destinationType) || base.CanConvertTo(context, destinationType));
            }

            public override object ConvertTo(ITypeDescriptorContext context, System.Globalization.CultureInfo culture, object value, Type destinationType)
            {
                string svalue = (value as string);
                if ((null != svalue) && (destinationType == typeof(string)))
                {
                    switch (svalue.Trim().ToLower(CultureInfo.InvariantCulture))
                    {
                        case SqlConnectionString.NETLIB.NamedPipes:
                            return NamedPipes;
                        case SqlConnectionString.NETLIB.SharedMemory:
                            return SharedMemory;
                        case SqlConnectionString.NETLIB.TCPIP:
                            return TCPIP;
                        case SqlConnectionString.NETLIB.VIA:
                            return VIA;
                        default:
                            return svalue;
                    }
                }
                return base.ConvertTo(context, culture, value, destinationType);
            }

            public override bool GetStandardValuesSupported(ITypeDescriptorContext context)
            {
                return true;
            }

            public override bool GetStandardValuesExclusive(ITypeDescriptorContext context)
            {
                return false;
            }

            public override StandardValuesCollection GetStandardValues(ITypeDescriptorContext context)
            {

                SqlConnectionStringBuilder constr = null;
                if (null != context)
                {
                    constr = (context.Instance as SqlConnectionStringBuilder);
                }

                StandardValuesCollection standardValues = _standardValues;
                if (null == standardValues)
                {
                    string[] names = new string[] {
                        NamedPipes,
                        SharedMemory,
                        TCPIP,
                        VIA,
                    };
                    standardValues = new StandardValuesCollection(names);
                    _standardValues = standardValues;
                }
                return standardValues;
            }
        }

        private sealed class SqlDataSourceConverter : StringConverter
        {

            private StandardValuesCollection _standardValues;

            // converter classes should have public ctor
            public SqlDataSourceConverter()
            {
            }

            public override bool GetStandardValuesSupported(ITypeDescriptorContext context)
            {
                return true;
            }

            public override bool GetStandardValuesExclusive(ITypeDescriptorContext context)
            {
                return false;
            }

            public override StandardValuesCollection GetStandardValues(ITypeDescriptorContext context)
            {
                StandardValuesCollection dataSourceNames = _standardValues;
                if (null == _standardValues)
                {
                    // Get the sources rowset for the SQLOLEDB enumerator
                    DataTable table = SqlClientFactory.Instance.CreateDataSourceEnumerator().GetDataSources();
                    string ServerName = typeof(System.Data.Sql.SqlDataSourceEnumerator).GetField("ServerName", BindingFlags.NonPublic | BindingFlags.Static).GetValue(null).ToString();
                    string InstanceName = typeof(System.Data.Sql.SqlDataSourceEnumerator).GetField("InstanceName", BindingFlags.NonPublic | BindingFlags.Static).GetValue(null).ToString();
                    DataColumn serverName = table.Columns[ServerName];
                    DataColumn instanceName = table.Columns[InstanceName];
                    DataRowCollection rows = table.Rows;

                    string[] serverNames = new string[rows.Count];
                    for (int i = 0; i < serverNames.Length; ++i)
                    {
                        string server = rows[i][serverName] as string;
                        string instance = rows[i][instanceName] as string;
                        if ((null == instance) || (0 == instance.Length) || ("MSSQLSERVER" == instance))
                        {
                            serverNames[i] = server;
                        }
                        else
                        {
                            serverNames[i] = server + @"\" + instance;
                        }
                    }
                    Array.Sort<string>(serverNames);

                    // Create the standard values collection that contains the sources
                    dataSourceNames = new StandardValuesCollection(serverNames);
                    _standardValues = dataSourceNames;
                }
                return dataSourceNames;
            }
        }

        private sealed class SqlInitialCatalogConverter : StringConverter
        {

            // converter classes should have public ctor
            public SqlInitialCatalogConverter()
            {
            }

            public override bool GetStandardValuesSupported(ITypeDescriptorContext context)
            {
                return GetStandardValuesSupportedInternal(context);
            }

            private bool GetStandardValuesSupportedInternal(ITypeDescriptorContext context)
            {
                // Only say standard values are supported if the connection string has enough
                // information set to instantiate a connection and retrieve a list of databases
                bool flag = false;
                if (null != context)
                {
                    SqlConnectionStringBuilder constr = (context.Instance as SqlConnectionStringBuilder);
                    if (null != constr)
                    {
                        if ((0 < constr.DataSource.Length) && (constr.IntegratedSecurity || (0 < constr.UserID.Length)))
                        {
                            flag = true;
                        }
                    }
                }
                return flag;
            }

            public override bool GetStandardValuesExclusive(ITypeDescriptorContext context)
            {
                // Although theoretically this could be true, some people may want to just type in a name
                return false;
            }

            public override StandardValuesCollection GetStandardValues(ITypeDescriptorContext context)
            {
                // There can only be standard values if the connection string is in a state that might
                // be able to instantiate a connection
                if (GetStandardValuesSupportedInternal(context))
                {

                    // Create an array list to store the database names
                    List<string> values = new List<string>();

                    try
                    {
                        SqlConnectionStringBuilder constr = (SqlConnectionStringBuilder)context.Instance;

                        // Create a connection
                        using (SqlConnection connection = new SqlConnection())
                        {

                            // Create a basic connection string from current property values
                            connection.ConnectionString = constr.ConnectionString;

                            // Try to open the connection
                            connection.Open();

                            DataTable databaseTable = connection.GetSchema("DATABASES");

                            foreach (DataRow row in databaseTable.Rows)
                            {
                                string dbName = (string)row["database_name"];
                                values.Add(dbName);
                            }
                        }
                    }
                    catch (SqlException e)
                    {
                        ADP.TraceExceptionWithoutRethrow(e);
                        // silently fail
                    }

                    // Return values as a StandardValuesCollection
                    return new StandardValuesCollection(values);
                }
                return null;
            }
        }

        sealed internal class SqlConnectionStringBuilderConverter : ExpandableObjectConverter
        {

            // converter classes should have public ctor
            public SqlConnectionStringBuilderConverter()
            {
            }

            override public bool CanConvertTo(ITypeDescriptorContext context, Type destinationType)
            {
                if (typeof(System.ComponentModel.Design.Serialization.InstanceDescriptor) == destinationType)
                {
                    return true;
                }
                return base.CanConvertTo(context, destinationType);
            }

            override public object ConvertTo(ITypeDescriptorContext context, CultureInfo culture, object value, Type destinationType)
            {
                if (destinationType == null)
                {
                    throw ADP.ArgumentNull("destinationType");
                }
                if (typeof(System.ComponentModel.Design.Serialization.InstanceDescriptor) == destinationType)
                {
                    SqlConnectionStringBuilder obj = (value as SqlConnectionStringBuilder);
                    if (null != obj)
                    {
                        return ConvertToInstanceDescriptor(obj);
                    }
                }
                return base.ConvertTo(context, culture, value, destinationType);
            }

            private System.ComponentModel.Design.Serialization.InstanceDescriptor ConvertToInstanceDescriptor(SqlConnectionStringBuilder options)
            {
                Type[] ctorParams = new Type[] { typeof(string) };
                object[] ctorValues = new object[] { options.ConnectionString };
                System.Reflection.ConstructorInfo ctor = typeof(SqlConnectionStringBuilder).GetConstructor(ctorParams);
                return new System.ComponentModel.Design.Serialization.InstanceDescriptor(ctor, ctorValues);
            }
        }
    }

}
<|MERGE_RESOLUTION|>--- conflicted
+++ resolved
@@ -63,12 +63,9 @@
             ColumnEncryptionSetting,
             EnclaveAttestationUrl,
             AttestationProtocol,
-<<<<<<< HEAD
-=======
 
             CommandTimeout,
 
->>>>>>> 81052d61
 #if ADONET_CERT_AUTH
             Certificate,
 #endif
@@ -95,11 +92,7 @@
         private string _typeSystemVersion = DbConnectionStringDefaults.TypeSystemVersion;
         private string _userID = DbConnectionStringDefaults.UserID;
         private string _workstationID = DbConnectionStringDefaults.WorkstationID;
-<<<<<<< HEAD
-=======
-
         private int _commandTimeout = DbConnectionStringDefaults.CommandTimeout;
->>>>>>> 81052d61
         private int _connectTimeout = DbConnectionStringDefaults.ConnectTimeout;
         private int _loadBalanceTimeout = DbConnectionStringDefaults.LoadBalanceTimeout;
         private int _maxPoolSize = DbConnectionStringDefaults.MaxPoolSize;
