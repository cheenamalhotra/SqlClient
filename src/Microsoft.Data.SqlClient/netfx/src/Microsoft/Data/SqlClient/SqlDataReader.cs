// Licensed to the .NET Foundation under one or more agreements.
// The .NET Foundation licenses this file to you under the MIT license.
// See the LICENSE file in the project root for more information.

using System;
using System.Collections;
using System.ComponentModel;
using System.Data;
using System.Data.Common;
using System.Data.SqlTypes;
using System.Diagnostics;
using System.Globalization;
using System.IO;
using System.Reflection;
using System.Runtime.CompilerServices;
using System.Threading;
using System.Threading.Tasks;
using System.Xml;
using Microsoft.Data.Common;
using Microsoft.Data.ProviderBase;
using Microsoft.Data.SqlClient.DataClassification;
using Microsoft.Data.SqlClient.Server;
using Microsoft.Data.SqlTypes;

namespace Microsoft.Data.SqlClient
{
    /// <include file='..\..\..\..\..\..\..\doc\snippets\Microsoft.Data.SqlClient\SqlDataReader.xml' path='docs/members[@name="SqlDataReader"]/SqlDataReader/*' />
    public class SqlDataReader : DbDataReader, IDataReader
    {

        private enum ALTROWSTATUS
        {
            Null = 0,           // default and after Done
            AltRow,             // after calling NextResult and the first AltRow is available for read
            Done,               // after consuming the value (GetValue -> GetValueInternal)
        }

        internal class SharedState
        { // parameters needed to execute cleanup from parser
            internal int _nextColumnHeaderToRead;
            internal int _nextColumnDataToRead;
            internal long _columnDataBytesRemaining;
            internal bool _dataReady; // ready to ProcessRow
        }

        internal SharedState _sharedState = new SharedState();

        private TdsParser _parser;                 // TODO: Probably don't need this, since it's on the stateObj
        private TdsParserStateObject _stateObj;
        private SqlCommand _command;
        private SqlConnection _connection;
        private int _defaultLCID;
        private bool _haltRead;               // bool to denote whether we have read first row for single row behavior
        private bool _metaDataConsumed;
        private bool _browseModeInfoConsumed;
        private bool _isClosed;
        private bool _isInitialized;          // Webdata 104560
        private bool _hasRows;
        private ALTROWSTATUS _altRowStatus;
        private int _recordsAffected = -1;
        private long _defaultTimeoutMilliseconds;
        private SqlConnectionString.TypeSystem _typeSystem;

        // SQLStatistics support
        private SqlStatistics _statistics;
        private SqlBuffer[] _data;         // row buffer, filled in by ReadColumnData()
        private SqlStreamingXml _streamingXml; // Used by Getchars on an Xml column for sequential access

        // buffers and metadata
        private _SqlMetaDataSet _metaData;                 // current metaData for the stream, it is lazily loaded
        private _SqlMetaDataSetCollection _altMetaDataSetCollection;
        private FieldNameLookup _fieldNameLookup;
        private CommandBehavior _commandBehavior;

        private static int _objectTypeCount; // EventSource Counter
        internal readonly int ObjectID = System.Threading.Interlocked.Increment(ref _objectTypeCount);

        // context
        // undone: we may still want to do this...it's nice to pass in an lpvoid (essentially) and just have the reader keep the state
        // private object _context = null; // this is never looked at by the stream object.  It is used by upper layers who wish
        // to remain stateless

        // metadata (no explicit table, use 'Table')
        private MultiPartTableName[] _tableNames = null;
        private string _resetOptionsString;

        private int _lastColumnWithDataChunkRead;
        private long _columnDataBytesRead;       // last byte read by user
        private long _columnDataCharsRead;       // last char read by user
        private char[] _columnDataChars;
        private int _columnDataCharsIndex;      // Column index that is currently loaded in _columnDataChars

        private Task _currentTask;
        private Snapshot _snapshot;
        private CancellationTokenSource _cancelAsyncOnCloseTokenSource;
        private CancellationToken _cancelAsyncOnCloseToken;

        // Used for checking if the Type parameter provided to GetValue<T> is an INullable
        internal static readonly Type _typeofINullable = typeof(INullable);
        private static readonly Type _typeofSqlString = typeof(SqlString);

        private SqlSequentialStream _currentStream;
        private SqlSequentialTextReader _currentTextReader;

        private IsDBNullAsyncCallContext _cachedIsDBNullContext;
        private ReadAsyncCallContext _cachedReadAsyncContext;

        internal SqlDataReader(SqlCommand command, CommandBehavior behavior)
        {
            SqlConnection.VerifyExecutePermission();

            _command = command;
            _commandBehavior = behavior;
            if (_command != null)
            {
                _defaultTimeoutMilliseconds = (long)command.CommandTimeout * 1000L;
                _connection = command.Connection;
                if (_connection != null)
                {
                    _statistics = _connection.Statistics;
                    _typeSystem = _connection.TypeSystem;
                }
            }
            _sharedState._dataReady = false;
            _metaDataConsumed = false;
            _hasRows = false;
            _browseModeInfoConsumed = false;
            _currentStream = null;
            _currentTextReader = null;
            _cancelAsyncOnCloseTokenSource = new CancellationTokenSource();
            _cancelAsyncOnCloseToken = _cancelAsyncOnCloseTokenSource.Token;
            _columnDataCharsIndex = -1;
        }

        internal bool BrowseModeInfoConsumed
        {
            set
            {
                _browseModeInfoConsumed = value;
            }
        }

        internal SqlCommand Command
        {
            get
            {
                return _command;
            }
        }

        /// <include file='..\..\..\..\..\..\..\doc\snippets\Microsoft.Data.SqlClient\SqlDataReader.xml' path='docs/members[@name="SqlDataReader"]/Connection/*' />
        protected SqlConnection Connection
        {
            get
            {
                return _connection;
            }
        }

        /// <include file='..\..\..\..\..\..\..\doc\snippets\Microsoft.Data.SqlClient\SqlDataReader.xml' path='docs/members[@name="SqlDataReader"]/SensitivityClassification/*' />
        public SensitivityClassification SensitivityClassification { get; internal set; }

        /// <include file='..\..\..\..\..\..\..\doc\snippets\Microsoft.Data.SqlClient\SqlDataReader.xml' path='docs/members[@name="SqlDataReader"]/Depth/*' />
        override public int Depth
        {
            get
            {
                if (this.IsClosed)
                {
                    throw ADP.DataReaderClosed("Depth");
                }

                return 0;
            }
        }

        /// <include file='..\..\..\..\..\..\..\doc\snippets\Microsoft.Data.SqlClient\SqlDataReader.xml' path='docs/members[@name="SqlDataReader"]/FieldCount/*' />
        // fields/attributes collection
        override public int FieldCount
        {
            get
            {
                if (this.IsClosed)
                {
                    throw ADP.DataReaderClosed("FieldCount");
                }
                if (_currentTask != null)
                {
                    throw ADP.AsyncOperationPending();
                }

                if (MetaData == null)
                {
                    return 0;
                }

                return _metaData.Length;
            }
        }

        /// <include file='..\..\..\..\..\..\..\doc\snippets\Microsoft.Data.SqlClient\SqlDataReader.xml' path='docs/members[@name="SqlDataReader"]/HasRows/*' />
        override public bool HasRows
        {
            get
            {
                if (this.IsClosed)
                {
                    throw ADP.DataReaderClosed("HasRows");
                }
                if (_currentTask != null)
                {
                    throw ADP.AsyncOperationPending();
                }

                return _hasRows;
            }
        }

        /// <include file='..\..\..\..\..\..\..\doc\snippets\Microsoft.Data.SqlClient\SqlDataReader.xml' path='docs/members[@name="SqlDataReader"]/IsClosed/*' />
        override public bool IsClosed
        {
            get
            {
                return _isClosed;
            }
        }

        internal bool IsInitialized
        {
            get
            {
                return _isInitialized;
            }
            set
            {
                Debug.Assert(value, "attempting to uninitialize a data reader?");
                _isInitialized = value;
            }
        }

        // NOTE: For PLP values this indicates the amount of data left in the current chunk (or 0 if there are no more chunks left)
        internal long ColumnDataBytesRemaining()
        {
            // If there are an unknown (-1) number of bytes left for a PLP, read its size
            if (-1 == _sharedState._columnDataBytesRemaining)
            {
                _sharedState._columnDataBytesRemaining = (long)_parser.PlpBytesLeft(_stateObj);
            }

            return _sharedState._columnDataBytesRemaining;
        }

        internal _SqlMetaDataSet MetaData
        {
            get
            {
                if (IsClosed)
                {
                    throw ADP.DataReaderClosed("MetaData");
                }
                // metaData comes in pieces: colmetadata, tabname, colinfo, etc
                // if we have any metaData, return it.  If we have none,
                // then fetch it
                if (_metaData == null && !_metaDataConsumed)
                {
                    if (_currentTask != null)
                    {
                        throw SQL.PendingBeginXXXExists();
                    }

                    RuntimeHelpers.PrepareConstrainedRegions();
                    try
                    {
#if DEBUG
                        TdsParser.ReliabilitySection tdsReliabilitySection = new TdsParser.ReliabilitySection();

                        RuntimeHelpers.PrepareConstrainedRegions();
                        try
                        {
                            tdsReliabilitySection.Start();
#else
                        {
#endif //DEBUG

                            Debug.Assert(_stateObj == null || _stateObj._syncOverAsync, "Should not attempt pends in a synchronous call");
                            if (!TryConsumeMetaData())
                            {
                                throw SQL.SynchronousCallMayNotPend();
                            }
                        }
#if DEBUG
                        finally
                        {
                            tdsReliabilitySection.Stop();
                        }
#endif //DEBUG
                    }
                    catch (System.OutOfMemoryException e)
                    {
                        _isClosed = true;
                        if (null != _connection)
                        {
                            _connection.Abort(e);
                        }
                        throw;
                    }
                    catch (System.StackOverflowException e)
                    {
                        _isClosed = true;
                        if (null != _connection)
                        {
                            _connection.Abort(e);
                        }
                        throw;
                    }
                    catch (System.Threading.ThreadAbortException e)
                    {
                        _isClosed = true;
                        if (null != _connection)
                        {
                            _connection.Abort(e);
                        }
                        throw;
                    }
                }
                return _metaData;
            }
        }

        internal virtual SmiExtendedMetaData[] GetInternalSmiMetaData()
        {
            SmiExtendedMetaData[] metaDataReturn = null;
            _SqlMetaDataSet metaData = this.MetaData;

            if (null != metaData && 0 < metaData.Length)
            {
                metaDataReturn = new SmiExtendedMetaData[metaData.visibleColumns];

                for (int index = 0; index < metaData.Length; index++)
                {
                    _SqlMetaData colMetaData = metaData[index];

                    if (!colMetaData.IsHidden)
                    {
                        SqlCollation collation = colMetaData.collation;

                        string typeSpecificNamePart1 = null;
                        string typeSpecificNamePart2 = null;
                        string typeSpecificNamePart3 = null;

                        if (SqlDbType.Xml == colMetaData.type)
                        {
                            typeSpecificNamePart1 = colMetaData.xmlSchemaCollection?.Database;
                            typeSpecificNamePart2 = colMetaData.xmlSchemaCollection?.OwningSchema;
                            typeSpecificNamePart3 = colMetaData.xmlSchemaCollection?.Name;
                        }
                        else if (SqlDbType.Udt == colMetaData.type)
                        {
                            Connection.CheckGetExtendedUDTInfo(colMetaData, true);    // SQLBUDT #370593 ensure that colMetaData.udtType is set

                            typeSpecificNamePart1 = colMetaData.udt?.DatabaseName;
                            typeSpecificNamePart2 = colMetaData.udt?.SchemaName;
                            typeSpecificNamePart3 = colMetaData.udt?.TypeName;
                        }

                        int length = colMetaData.length;
                        if (length > TdsEnums.MAXSIZE)
                        {
                            length = (int)SmiMetaData.UnlimitedMaxLengthIndicator;
                        }
                        else if (SqlDbType.NChar == colMetaData.type
                                || SqlDbType.NVarChar == colMetaData.type)
                        {
                            length /= ADP.CharSize;
                        }

                        metaDataReturn[index] = new SmiQueryMetaData(
                                                        colMetaData.type,
                                                        length,
                                                        colMetaData.precision,
                                                        colMetaData.scale,
                                                        (null != collation) ? collation.LCID : _defaultLCID,
                                                        (null != collation) ? collation.SqlCompareOptions : SqlCompareOptions.None,
                                                        colMetaData.udt?.Type,
                                                        false,  // isMultiValued
                                                        null,   // fieldmetadata
                                                        null,   // extended properties
                                                        colMetaData.column,
                                                        typeSpecificNamePart1,
                                                        typeSpecificNamePart2,
                                                        typeSpecificNamePart3,
                                                        colMetaData.IsNullable,
                                                        colMetaData.serverName,
                                                        colMetaData.catalogName,
                                                        colMetaData.schemaName,
                                                        colMetaData.tableName,
                                                        colMetaData.baseColumn,
                                                        colMetaData.IsKey,
                                                        colMetaData.IsIdentity,
                                                        colMetaData.IsReadOnly,
                                                        colMetaData.IsExpression,
                                                        colMetaData.IsDifferentName,
                                                        colMetaData.IsHidden
                                                        );
                    }
                }
            }

            return metaDataReturn;
        }

        /// <include file='..\..\..\..\..\..\..\doc\snippets\Microsoft.Data.SqlClient\SqlDataReader.xml' path='docs/members[@name="SqlDataReader"]/RecordsAffected/*' />
        override public int RecordsAffected
        {
            get
            {
                if (null != _command)
                    return _command.InternalRecordsAffected;

                // cached locally for after Close() when command is nulled out
                return _recordsAffected;
            }
        }

        internal string ResetOptionsString
        {
            set
            {
                _resetOptionsString = value;
            }
        }

        private SqlStatistics Statistics
        {
            get
            {
                return _statistics;
            }
        }

        internal MultiPartTableName[] TableNames
        {
            get
            {
                return _tableNames;
            }
            set
            {
                _tableNames = value;
            }
        }
        /// <include file='..\..\..\..\..\..\..\doc\snippets\Microsoft.Data.SqlClient\SqlDataReader.xml' path='docs/members[@name="SqlDataReader"]/VisibleFieldCount/*' />
        override public int VisibleFieldCount
        {
            get
            {
                if (this.IsClosed)
                {
                    throw ADP.DataReaderClosed("VisibleFieldCount");
                }
                _SqlMetaDataSet md = this.MetaData;
                if (md == null)
                {
                    return 0;
                }
                return (md.visibleColumns);
            }
        }

        /// <include file='..\..\..\..\..\..\..\doc\snippets\Microsoft.Data.SqlClient\SqlDataReader.xml' path='docs/members[@name="SqlDataReader"]/ItemI/*' />
        // this operator
        override public object this[int i]
        {
            get
            {
                return GetValue(i);
            }
        }

        /// <include file='..\..\..\..\..\..\..\doc\snippets\Microsoft.Data.SqlClient\SqlDataReader.xml' path='docs/members[@name="SqlDataReader"]/ItemName/*' />
        override public object this[string name]
        {
            get
            {
                return GetValue(GetOrdinal(name));
            }
        }

        internal void Bind(TdsParserStateObject stateObj)
        {
            Debug.Assert(null != stateObj, "null stateobject");

            Debug.Assert(null == _snapshot, "Should not change during execution of asynchronous command");

            stateObj.Owner = this;
            _stateObj = stateObj;
            _parser = stateObj.Parser;
            _defaultLCID = _parser.DefaultLCID;
        }

        // Fills in a schema table with meta data information.  This function should only really be called by
        // UNDONE: need a way to refresh the table with more information as more data comes online for browse info like
        // table names and key information
        internal DataTable BuildSchemaTable()
        {
            _SqlMetaDataSet md = this.MetaData;
            Debug.Assert(null != md, "BuildSchemaTable - unexpected null metadata information");

            DataTable schemaTable = new DataTable("SchemaTable");
            schemaTable.Locale = CultureInfo.InvariantCulture;
            schemaTable.MinimumCapacity = md.Length;

            DataColumn ColumnName = new DataColumn(SchemaTableColumn.ColumnName, typeof(System.String));
            DataColumn Ordinal = new DataColumn(SchemaTableColumn.ColumnOrdinal, typeof(System.Int32));
            DataColumn Size = new DataColumn(SchemaTableColumn.ColumnSize, typeof(System.Int32));
            DataColumn Precision = new DataColumn(SchemaTableColumn.NumericPrecision, typeof(System.Int16));
            DataColumn Scale = new DataColumn(SchemaTableColumn.NumericScale, typeof(System.Int16));

            DataColumn DataType = new DataColumn(SchemaTableColumn.DataType, typeof(System.Type));
            DataColumn ProviderSpecificDataType = new DataColumn(SchemaTableOptionalColumn.ProviderSpecificDataType, typeof(System.Type));
            DataColumn NonVersionedProviderType = new DataColumn(SchemaTableColumn.NonVersionedProviderType, typeof(System.Int32));
            DataColumn ProviderType = new DataColumn(SchemaTableColumn.ProviderType, typeof(System.Int32));

            DataColumn IsLong = new DataColumn(SchemaTableColumn.IsLong, typeof(System.Boolean));
            DataColumn AllowDBNull = new DataColumn(SchemaTableColumn.AllowDBNull, typeof(System.Boolean));
            DataColumn IsReadOnly = new DataColumn(SchemaTableOptionalColumn.IsReadOnly, typeof(System.Boolean));
            DataColumn IsRowVersion = new DataColumn(SchemaTableOptionalColumn.IsRowVersion, typeof(System.Boolean));

            DataColumn IsUnique = new DataColumn(SchemaTableColumn.IsUnique, typeof(System.Boolean));
            DataColumn IsKey = new DataColumn(SchemaTableColumn.IsKey, typeof(System.Boolean));
            DataColumn IsAutoIncrement = new DataColumn(SchemaTableOptionalColumn.IsAutoIncrement, typeof(System.Boolean));
            DataColumn IsHidden = new DataColumn(SchemaTableOptionalColumn.IsHidden, typeof(System.Boolean));

            DataColumn BaseCatalogName = new DataColumn(SchemaTableOptionalColumn.BaseCatalogName, typeof(System.String));
            DataColumn BaseSchemaName = new DataColumn(SchemaTableColumn.BaseSchemaName, typeof(System.String));
            DataColumn BaseTableName = new DataColumn(SchemaTableColumn.BaseTableName, typeof(System.String));
            DataColumn BaseColumnName = new DataColumn(SchemaTableColumn.BaseColumnName, typeof(System.String));

            // unique to SqlClient
            DataColumn BaseServerName = new DataColumn(SchemaTableOptionalColumn.BaseServerName, typeof(System.String));
            DataColumn IsAliased = new DataColumn(SchemaTableColumn.IsAliased, typeof(System.Boolean));
            DataColumn IsExpression = new DataColumn(SchemaTableColumn.IsExpression, typeof(System.Boolean));
            DataColumn IsIdentity = new DataColumn("IsIdentity", typeof(System.Boolean));
            DataColumn DataTypeName = new DataColumn("DataTypeName", typeof(System.String));
            DataColumn UdtAssemblyQualifiedName = new DataColumn("UdtAssemblyQualifiedName", typeof(System.String));
            // Xml metadata specific
            DataColumn XmlSchemaCollectionDatabase = new DataColumn("XmlSchemaCollectionDatabase", typeof(System.String));
            DataColumn XmlSchemaCollectionOwningSchema = new DataColumn("XmlSchemaCollectionOwningSchema", typeof(System.String));
            DataColumn XmlSchemaCollectionName = new DataColumn("XmlSchemaCollectionName", typeof(System.String));
            // SparseColumnSet
            DataColumn IsColumnSet = new DataColumn("IsColumnSet", typeof(System.Boolean));

            Ordinal.DefaultValue = 0;
            IsLong.DefaultValue = false;

            DataColumnCollection columns = schemaTable.Columns;

            // must maintain order for backward compatibility
            columns.Add(ColumnName);
            columns.Add(Ordinal);
            columns.Add(Size);
            columns.Add(Precision);
            columns.Add(Scale);
            columns.Add(IsUnique);
            columns.Add(IsKey);
            columns.Add(BaseServerName);
            columns.Add(BaseCatalogName);
            columns.Add(BaseColumnName);
            columns.Add(BaseSchemaName);
            columns.Add(BaseTableName);
            columns.Add(DataType);
            columns.Add(AllowDBNull);
            columns.Add(ProviderType);
            columns.Add(IsAliased);
            columns.Add(IsExpression);
            columns.Add(IsIdentity);
            columns.Add(IsAutoIncrement);
            columns.Add(IsRowVersion);
            columns.Add(IsHidden);
            columns.Add(IsLong);
            columns.Add(IsReadOnly);
            columns.Add(ProviderSpecificDataType);
            columns.Add(DataTypeName);
            columns.Add(XmlSchemaCollectionDatabase);
            columns.Add(XmlSchemaCollectionOwningSchema);
            columns.Add(XmlSchemaCollectionName);
            columns.Add(UdtAssemblyQualifiedName);
            columns.Add(NonVersionedProviderType);
            columns.Add(IsColumnSet);

            for (int i = 0; i < md.Length; i++)
            {
                _SqlMetaData col = md[i];
                DataRow schemaRow = schemaTable.NewRow();

                schemaRow[ColumnName] = col.column;
                schemaRow[Ordinal] = col.ordinal;
                //
                // be sure to return character count for string types, byte count otherwise
                // col.length is always byte count so for unicode types, half the length
                //
                // For MAX and XML datatypes, we get 0x7fffffff from the server. Do not divide this.
                if (col.cipherMD != null)
                {
                    Debug.Assert(col.baseTI != null && col.baseTI.metaType != null, "col.baseTI and col.baseTI.metaType should not be null.");
                    schemaRow[Size] = (col.baseTI.metaType.IsSizeInCharacters && (col.baseTI.length != 0x7fffffff)) ? (col.baseTI.length / 2) : col.baseTI.length;
                }
                else
                {
                    schemaRow[Size] = (col.metaType.IsSizeInCharacters && (col.length != 0x7fffffff)) ? (col.length / 2) : col.length;
                }

                schemaRow[DataType] = GetFieldTypeInternal(col);
                schemaRow[ProviderSpecificDataType] = GetProviderSpecificFieldTypeInternal(col);
                schemaRow[NonVersionedProviderType] = (int)(col.cipherMD != null ? col.baseTI.type : col.type); // SqlDbType enum value - does not change with TypeSystem.
                schemaRow[DataTypeName] = GetDataTypeNameInternal(col);

                if (_typeSystem <= SqlConnectionString.TypeSystem.SQLServer2005 && col.IsNewKatmaiDateTimeType)
                {
                    schemaRow[ProviderType] = SqlDbType.NVarChar;
                    switch (col.type)
                    {
                        case SqlDbType.Date:
                            schemaRow[Size] = TdsEnums.WHIDBEY_DATE_LENGTH;
                            break;
                        case SqlDbType.Time:
                            Debug.Assert(TdsEnums.UNKNOWN_PRECISION_SCALE == col.scale || (0 <= col.scale && col.scale <= 7), "Invalid scale for Time column: " + col.scale);
                            schemaRow[Size] = TdsEnums.WHIDBEY_TIME_LENGTH[TdsEnums.UNKNOWN_PRECISION_SCALE != col.scale ? col.scale : col.metaType.Scale];
                            break;
                        case SqlDbType.DateTime2:
                            Debug.Assert(TdsEnums.UNKNOWN_PRECISION_SCALE == col.scale || (0 <= col.scale && col.scale <= 7), "Invalid scale for DateTime2 column: " + col.scale);
                            schemaRow[Size] = TdsEnums.WHIDBEY_DATETIME2_LENGTH[TdsEnums.UNKNOWN_PRECISION_SCALE != col.scale ? col.scale : col.metaType.Scale];
                            break;
                        case SqlDbType.DateTimeOffset:
                            Debug.Assert(TdsEnums.UNKNOWN_PRECISION_SCALE == col.scale || (0 <= col.scale && col.scale <= 7), "Invalid scale for DateTimeOffset column: " + col.scale);
                            schemaRow[Size] = TdsEnums.WHIDBEY_DATETIMEOFFSET_LENGTH[TdsEnums.UNKNOWN_PRECISION_SCALE != col.scale ? col.scale : col.metaType.Scale];
                            break;
                    }
                }
                else if (_typeSystem <= SqlConnectionString.TypeSystem.SQLServer2005 && col.IsLargeUdt)
                {
                    if (_typeSystem == SqlConnectionString.TypeSystem.SQLServer2005)
                    {
                        schemaRow[ProviderType] = SqlDbType.VarBinary;
                    }
                    else
                    {
                        // TypeSystem.SQLServer2000
                        schemaRow[ProviderType] = SqlDbType.Image;
                    }
                }
                else if (_typeSystem != SqlConnectionString.TypeSystem.SQLServer2000)
                {
                    // TypeSystem.SQLServer2005 and above

                    // SqlDbType enum value - always the actual type for SQLServer2005.
                    schemaRow[ProviderType] = (int)(col.cipherMD != null ? col.baseTI.type : col.type);

                    if (col.type == SqlDbType.Udt)
                    { // Additional metadata for UDTs.
                        Debug.Assert(Connection.IsYukonOrNewer, "Invalid Column type received from the server");
                        schemaRow[UdtAssemblyQualifiedName] = col.udt?.AssemblyQualifiedName;
                    }
                    else if (col.type == SqlDbType.Xml)
                    { // Additional metadata for Xml.
                        Debug.Assert(Connection.IsYukonOrNewer, "Invalid DataType (Xml) for the column");
                        schemaRow[XmlSchemaCollectionDatabase] = col.xmlSchemaCollection?.Database;
                        schemaRow[XmlSchemaCollectionOwningSchema] = col.xmlSchemaCollection?.OwningSchema;
                        schemaRow[XmlSchemaCollectionName] = col.xmlSchemaCollection?.Name;
                    }
                }
                else
                {
                    // TypeSystem.SQLServer2000

                    // SqlDbType enum value - variable for certain types when SQLServer2000.
                    schemaRow[ProviderType] = GetVersionedMetaType(col.metaType).SqlDbType;
                }

                if (col.cipherMD != null)
                {
                    Debug.Assert(col.baseTI != null, @"col.baseTI should not be null.");
                    if (TdsEnums.UNKNOWN_PRECISION_SCALE != col.baseTI.precision)
                    {
                        schemaRow[Precision] = col.baseTI.precision;
                    }
                    else
                    {
                        schemaRow[Precision] = col.baseTI.metaType.Precision;
                    }
                }
                else if (TdsEnums.UNKNOWN_PRECISION_SCALE != col.precision)
                {
                    schemaRow[Precision] = col.precision;
                }
                else
                {
                    schemaRow[Precision] = col.metaType.Precision;
                }

                if (_typeSystem <= SqlConnectionString.TypeSystem.SQLServer2005 && col.IsNewKatmaiDateTimeType)
                {
                    schemaRow[Scale] = MetaType.MetaNVarChar.Scale;
                }
                else if (col.cipherMD != null)
                {
                    Debug.Assert(col.baseTI != null, @"col.baseTI should not be null.");
                    if (TdsEnums.UNKNOWN_PRECISION_SCALE != col.baseTI.scale)
                    {
                        schemaRow[Scale] = col.baseTI.scale;
                    }
                    else
                    {
                        schemaRow[Scale] = col.baseTI.metaType.Scale;
                    }
                }
                else if (TdsEnums.UNKNOWN_PRECISION_SCALE != col.scale)
                {
                    schemaRow[Scale] = col.scale;
                }
                else
                {
                    schemaRow[Scale] = col.metaType.Scale;
                }

                schemaRow[AllowDBNull] = col.IsNullable;

                // If no ColInfo token received, do not set value, leave as null.
                if (_browseModeInfoConsumed)
                {
                    schemaRow[IsAliased] = col.IsDifferentName;
                    schemaRow[IsKey] = col.IsKey;
                    schemaRow[IsHidden] = col.IsHidden;
                    schemaRow[IsExpression] = col.IsExpression;
                }

                schemaRow[IsIdentity] = col.IsIdentity;
                schemaRow[IsAutoIncrement] = col.IsIdentity;

                if (col.cipherMD != null)
                {
                    Debug.Assert(col.baseTI != null, @"col.baseTI should not be null.");
                    Debug.Assert(col.baseTI.metaType != null, @"col.baseTI.metaType should not be null.");
                    schemaRow[IsLong] = col.baseTI.metaType.IsLong;
                }
                else
                {
                    schemaRow[IsLong] = col.metaType.IsLong;
                }

                // mark unique for timestamp columns
                if (SqlDbType.Timestamp == col.type)
                {
                    schemaRow[IsUnique] = true;
                    schemaRow[IsRowVersion] = true;
                }
                else
                {
                    schemaRow[IsUnique] = false;
                    schemaRow[IsRowVersion] = false;
                }

                schemaRow[IsReadOnly] = col.IsReadOnly;
                schemaRow[IsColumnSet] = col.IsColumnSet;

                if (!ADP.IsEmpty(col.serverName))
                {
                    schemaRow[BaseServerName] = col.serverName;
                }
                if (!ADP.IsEmpty(col.catalogName))
                {
                    schemaRow[BaseCatalogName] = col.catalogName;
                }
                if (!ADP.IsEmpty(col.schemaName))
                {
                    schemaRow[BaseSchemaName] = col.schemaName;
                }
                if (!ADP.IsEmpty(col.tableName))
                {
                    schemaRow[BaseTableName] = col.tableName;
                }
                if (!ADP.IsEmpty(col.baseColumn))
                {
                    schemaRow[BaseColumnName] = col.baseColumn;
                }
                else if (!ADP.IsEmpty(col.column))
                {
                    schemaRow[BaseColumnName] = col.column;
                }

                schemaTable.Rows.Add(schemaRow);
                schemaRow.AcceptChanges();
            }

            // mark all columns as readonly
            foreach (DataColumn column in columns)
            {
                column.ReadOnly = true; // MDAC 70943
            }

            return schemaTable;
        }

        internal void Cancel(int objectID)
        {
            TdsParserStateObject stateObj = _stateObj;
            if (null != stateObj)
            {
                stateObj.Cancel(objectID);
            }
        }

        // wipe any data off the wire from a partial read
        // and reset all pointers for sequential access
        private bool TryCleanPartialRead()
        {
            AssertReaderState(requireData: true, permitAsync: true);

            // VSTS DEVDIV2 380446: It is possible that read attempt we are cleaning after ended with partially
            // processed header (if it falls between network packets). In this case the first thing to do is to
            // finish reading the header, otherwise code will start treating unread header as TDS payload.
            if (_stateObj._partialHeaderBytesRead > 0)
            {
                if (!_stateObj.TryProcessHeader())
                {
                    return false;
                }
            }

            // following cases for sequential read
            // i. user called read but didn't fetch anything
            // iia. user called read and fetched a subset of the columns
            // iib. user called read and fetched a subset of the column data

            // Wipe out any Streams or TextReaders
            if (-1 != _lastColumnWithDataChunkRead)
            {
                CloseActiveSequentialStreamAndTextReader();
            }

            // i. user called read but didn't fetch anything
            if (0 == _sharedState._nextColumnHeaderToRead)
            {
                if (!_stateObj.Parser.TrySkipRow(_metaData, _stateObj))
                {
                    return false;
                }
            }
            else
            {

                // iia.  if we still have bytes left from a partially read column, skip
                if (!TryResetBlobState())
                {
                    return false;
                }

                // iib.
                // now read the remaining values off the wire for this row
                if (!_stateObj.Parser.TrySkipRow(_metaData, _sharedState._nextColumnHeaderToRead, _stateObj))
                {
                    return false;
                }
            }

#if DEBUG
            if (_stateObj._pendingData)
            {
                byte token;
                if (!_stateObj.TryPeekByte(out token))
                {
                    return false;
                }

                Debug.Assert(TdsParser.IsValidTdsToken(token), string.Format("Invalid token after performing CleanPartialRead: {0,-2:X2}", token));

            }
#endif
            _sharedState._dataReady = false;

            return true;
        }

        private void CleanPartialReadReliable()
        {
            AssertReaderState(requireData: true, permitAsync: false);

            RuntimeHelpers.PrepareConstrainedRegions();
            try
            {
#if DEBUG
                TdsParser.ReliabilitySection tdsReliabilitySection = new TdsParser.ReliabilitySection();

                RuntimeHelpers.PrepareConstrainedRegions();
                try
                {
                    tdsReliabilitySection.Start();
#else
                {
#endif //DEBUG
                    bool result = TryCleanPartialRead();
                    Debug.Assert(result, "Should not pend on sync call");
                    Debug.Assert(!_sharedState._dataReady, "_dataReady should be cleared");
                }
#if DEBUG
                finally
                {
                    tdsReliabilitySection.Stop();
                }
#endif //DEBUG
            }
            catch (System.OutOfMemoryException e)
            {
                _isClosed = true;
                if (_connection != null)
                {
                    _connection.Abort(e);
                }
                throw;
            }
            catch (System.StackOverflowException e)
            {
                _isClosed = true;
                if (_connection != null)
                {
                    _connection.Abort(e);
                }
                throw;
            }
            catch (System.Threading.ThreadAbortException e)
            {
                _isClosed = true;
                if (_connection != null)
                {
                    _connection.Abort(e);
                }
                throw;
            }
        }

        /// <include file='../../../../../../../doc/snippets/Microsoft.Data.SqlClient/SqlDataReader.xml' path='docs/members[@name="SqlDataReader"]/Dispose/*' />
        protected override void Dispose(bool disposing)
        {
            try
            {
                if (disposing)
                {
                    Close();
                }
                base.Dispose(disposing);
            }
            catch (SqlException ex)
            {
                SqlClientEventSource.Log.TryTraceEvent("SqlDataReader.Dispose | ERR | Error Message: {0}, Stack Trace: {1}", ex.Message, ex.StackTrace);
            }
        }

        /// <include file='..\..\..\..\..\..\..\doc\snippets\Microsoft.Data.SqlClient\SqlDataReader.xml' path='docs/members[@name="SqlDataReader"]/Close/*' />
        override public void Close()
        {
            SqlStatistics statistics = null;
            using (TryEventScope.Create("<sc.SqlDataReader.Close|API> {0}", ObjectID))
            {
                try
                {
                    statistics = SqlStatistics.StartTimer(Statistics);
                    TdsParserStateObject stateObj = _stateObj;

                    // Request that the current task is stopped
                    _cancelAsyncOnCloseTokenSource.Cancel();
                    var currentTask = _currentTask;
                    if ((currentTask != null) && (!currentTask.IsCompleted))
                    {
                        try
                        {
                            // Wait for the task to complete
                            ((IAsyncResult)currentTask).AsyncWaitHandle.WaitOne();

                            // Ensure that we've finished reading any pending data
                            var networkPacketTaskSource = stateObj._networkPacketTaskSource;
                            if (networkPacketTaskSource != null)
                            {
                                ((IAsyncResult)networkPacketTaskSource.Task).AsyncWaitHandle.WaitOne();
                            }
                        }
                        catch (Exception)
                        {
                            // If we receive any exceptions while waiting, something has gone horribly wrong and we need to doom the connection and fast-fail the reader
                            _connection.InnerConnection.DoomThisConnection();
                            _isClosed = true;

                            if (stateObj != null)
                            {
                                lock (stateObj)
                                {
                                    _stateObj = null;
                                    _command = null;
                                    _connection = null;
                                }
                            }

                            throw;
                        }
                    }

                    // Close down any active Streams and TextReaders (this will also wait for them to finish their async tasks)
                    // NOTE: This must be done outside of the lock on the stateObj otherwise it will deadlock with CleanupAfterAsyncInvocation
                    CloseActiveSequentialStreamAndTextReader();

                    if (stateObj != null)
                    {

                        // protect against concurrent close and cancel
                        lock (stateObj)
                        {

                            if (_stateObj != null)
                            {  // reader not closed while we waited for the lock

                                // TryCloseInternal will clear out the snapshot when it is done
                                if (_snapshot != null)
                                {
#if DEBUG
                                    // The stack trace for replays will differ since they weren't captured during close
                                    stateObj._permitReplayStackTraceToDiffer = true;
#endif
                                    PrepareForAsyncContinuation();
                                }

                                SetTimeout(_defaultTimeoutMilliseconds);

                                // Close can be called from async methods in error cases,
                                // in which case we need to switch to syncOverAsync
                                stateObj._syncOverAsync = true;

                                if (!TryCloseInternal(true /*closeReader*/))
                                {
                                    throw SQL.SynchronousCallMayNotPend();
                                }

                                // DO NOT USE stateObj after this point - it has been returned to the TdsParser's session pool and potentially handed out to another thread
                            }
                        }
                    }
                }
                finally
                {
                    SqlStatistics.StopTimer(statistics);
                }
            }
        }

        private bool TryCloseInternal(bool closeReader)
        {
            TdsParser parser = _parser;
            TdsParserStateObject stateObj = _stateObj;
            bool closeConnection = (IsCommandBehavior(CommandBehavior.CloseConnection));
            bool aborting = false;
            bool cleanDataFailed = false;

            RuntimeHelpers.PrepareConstrainedRegions();
            try
            {
#if DEBUG
                TdsParser.ReliabilitySection tdsReliabilitySection = new TdsParser.ReliabilitySection();

                RuntimeHelpers.PrepareConstrainedRegions();
                try
                {
                    tdsReliabilitySection.Start();
#else
                {
#endif //DEBUG
                    if ((!_isClosed) && (parser != null) && (stateObj != null) && (stateObj._pendingData))
                    {

                        // It is possible for this to be called during connection close on a
                        // broken connection, so check state first.
                        if (parser.State == TdsParserState.OpenLoggedIn)
                        {
                            // if user called read but didn't fetch any values, skip the row
                            // same applies after NextResult on ALTROW because NextResult starts rowconsumption in that case ...

                            Debug.Assert(SniContext.Snix_Read == stateObj.SniContext, String.Format((IFormatProvider)null, "The SniContext should be Snix_Read but it actually is {0}", stateObj.SniContext));

                            if (_altRowStatus == ALTROWSTATUS.AltRow)
                            {
                                _sharedState._dataReady = true;      // set _sharedState._dataReady to not confuse CleanPartialRead
                            }
                            _stateObj.SetTimeoutStateStopped();
                            if (_sharedState._dataReady)
                            {
                                cleanDataFailed = true;
                                if (TryCleanPartialRead())
                                {
                                    cleanDataFailed = false;
                                }
                                else
                                {
                                    return false;
                                }
                            }
#if DEBUG
                            else
                            {
                                byte token;
                                if (!_stateObj.TryPeekByte(out token))
                                {
                                    return false;
                                }

                                Debug.Assert(TdsParser.IsValidTdsToken(token), $"DataReady is false, but next token is invalid: {token,-2:X2}");
                            }
#endif


                            bool ignored;
                            if (!parser.TryRun(RunBehavior.Clean, _command, this, null, stateObj, out ignored))
                            {
                                return false;
                            }
                        }
                    }

                    RestoreServerSettings(parser, stateObj);
                    return true;
                }
#if DEBUG
                finally
                {
                    tdsReliabilitySection.Stop();
                }
#endif //DEBUG
            }
            catch (System.OutOfMemoryException e)
            {
                _isClosed = true;
                aborting = true;
                if (null != _connection)
                {
                    _connection.Abort(e);
                }
                throw;
            }
            catch (System.StackOverflowException e)
            {
                _isClosed = true;
                aborting = true;
                if (null != _connection)
                {
                    _connection.Abort(e);
                }
                throw;
            }
            catch (System.Threading.ThreadAbortException e)
            {
                _isClosed = true;
                aborting = true;
                if (null != _connection)
                {
                    _connection.Abort(e);
                }
                throw;
            }
            finally
            {
                if (aborting)
                {
                    _isClosed = true;
                    _command = null; // we are done at this point, don't allow navigation to the connection
                    _connection = null;
                    _statistics = null;
                    _stateObj = null;
                    _parser = null;
                }
                else if (closeReader)
                {
                    bool wasClosed = _isClosed;
                    _isClosed = true;
                    _parser = null;
                    _stateObj = null;
                    _data = null;

                    if (_snapshot != null)
                    {
                        CleanupAfterAsyncInvocationInternal(stateObj);
                    }

                    // SQLBUDT #284712 - Note the order here is extremely important:
                    //
                    // (1) First, we remove the reader from the reference collection
                    //     to prevent it from being forced closed by the parser if
                    //     any future work occurs.
                    //
                    // (2) Next, we ensure that cancellation can no longer happen by
                    //     calling CloseSession.

                    if (Connection != null)
                    {
                        Connection.RemoveWeakReference(this);  // This doesn't catch everything -- the connection may be closed, but it prevents dead readers from clogging the collection
                    }


                    RuntimeHelpers.PrepareConstrainedRegions();
                    try
                    {
#if DEBUG
                        TdsParser.ReliabilitySection tdsReliabilitySection = new TdsParser.ReliabilitySection();

                        RuntimeHelpers.PrepareConstrainedRegions();
                        try
                        {
                            tdsReliabilitySection.Start();
#else
                        {
#endif //DEBUG
                            // IsClosed may be true if CloseReaderFromConnection was called - in which case, the session has already been closed
                            if ((!wasClosed) && (null != stateObj))
                            {
                                if (!cleanDataFailed)
                                {
                                    stateObj.CloseSession();
                                }
                                else
                                {
                                    if (parser != null)
                                    {
                                        parser.State = TdsParserState.Broken; // We failed while draining data, so TDS pointer can be between tokens - cannot recover
                                        parser.PutSession(stateObj);
                                        parser.Connection.BreakConnection();
                                    }
                                }
                            }

                            // DO NOT USE stateObj after this point - it has been returned to the TdsParser's session pool and potentially handed out to another thread
                        }
#if DEBUG
                        finally
                        {
                            tdsReliabilitySection.Stop();
                        }
#endif //DEBUG
                    }
                    catch (System.OutOfMemoryException e)
                    {
                        if (null != _connection)
                        {
                            _connection.Abort(e);
                        }
                        throw;
                    }
                    catch (System.StackOverflowException e)
                    {
                        if (null != _connection)
                        {
                            _connection.Abort(e);
                        }
                        throw;
                    }
                    catch (System.Threading.ThreadAbortException e)
                    {
                        if (null != _connection)
                        {
                            _connection.Abort(e);
                        }
                        throw;
                    }

                    // do not retry here
                    bool result = TrySetMetaData(null, false);
                    Debug.Assert(result, "Should not pend a synchronous request");
                    _fieldNameLookup = null;

                    // if the user calls ExecuteReader(CommandBehavior.CloseConnection)
                    // then we close down the connection when we are done reading results
                    if (closeConnection)
                    {
                        if (Connection != null)
                        {
                            Connection.Close();
                        }
                    }
                    if (_command != null)
                    {
                        // cache recordsaffected to be returnable after DataReader.Close();
                        _recordsAffected = _command.InternalRecordsAffected;
                    }

                    _command = null; // we are done at this point, don't allow navigation to the connection
                    _connection = null;
                    _statistics = null;
                }
            }
        }

        virtual internal void CloseReaderFromConnection()
        {
            var parser = _parser;
            Debug.Assert(parser == null || parser.State != TdsParserState.OpenNotLoggedIn, "Reader on a connection that is not logged in");
            if ((parser != null) && (parser.State == TdsParserState.OpenLoggedIn))
            {
                // Connection is ok - proper cleanup
                // NOTE: This is NOT thread-safe
                Close();
            }
            else
            {
                // Connection is broken - quick cleanup
                // NOTE: This MUST be thread-safe as a broken connection can happen at any time

                var stateObj = _stateObj;
                _isClosed = true;
                // Request that the current task is stopped
                _cancelAsyncOnCloseTokenSource.Cancel();
                if (stateObj != null)
                {
                    var networkPacketTaskSource = stateObj._networkPacketTaskSource;
                    if (networkPacketTaskSource != null)
                    {
                        // If the connection is closed or broken, this will never complete
                        networkPacketTaskSource.TrySetException(ADP.ClosedConnectionError());
                    }
                    if (_snapshot != null)
                    {
                        // CleanWire will do cleanup - so we don't really care about the snapshot
                        CleanupAfterAsyncInvocationInternal(stateObj, resetNetworkPacketTaskSource: false);
                    }
                    // Switch to sync to prepare for cleanwire
                    stateObj._syncOverAsync = true;
                    // Remove owner (this will allow the stateObj to be disposed after the connection is closed)
                    stateObj.RemoveOwner();
                }
            }
        }

        private bool TryConsumeMetaData()
        {
            // warning:  Don't check the MetaData property within this function
            // warning:  as it will be a reentrant call
            while (_parser != null && _stateObj != null && _stateObj._pendingData && !_metaDataConsumed)
            {
                if (_parser.State == TdsParserState.Broken || _parser.State == TdsParserState.Closed)
                {
                    // Happened for DEVDIV2:180509    (SqlDataReader.ConsumeMetaData Hangs In 100% CPU Loop Forever When TdsParser._state == TdsParserState.Broken)
                    // during request for DTC address.
                    // NOTE: We doom connection for TdsParserState.Closed since it indicates that it is in some abnormal and unstable state, probably as a result of
                    // closing from another thread. In general, TdsParserState.Closed does not necessitate dooming the connection.
                    if (_parser.Connection != null)
                        _parser.Connection.DoomThisConnection();
                    throw SQL.ConnectionDoomed();
                }
                bool ignored;
                if (!_parser.TryRun(RunBehavior.ReturnImmediately, _command, this, null, _stateObj, out ignored))
                {
                    return false;
                }
                Debug.Assert(!ignored, "Parser read a row token while trying to read metadata");
            }

            // we hide hidden columns from the user so build an internal map
            // that compacts all hidden columns from the array
            if (null != _metaData)
            {

                if (_snapshot != null && object.ReferenceEquals(_snapshot._metadata, _metaData))
                {
                    _metaData = (_SqlMetaDataSet)_metaData.Clone();
                }

                _metaData.visibleColumns = 0;

                Debug.Assert(null == _metaData.indexMap, "non-null metaData indexmap");
                int[] indexMap = new int[_metaData.Length];
                for (int i = 0; i < indexMap.Length; ++i)
                {
                    indexMap[i] = _metaData.visibleColumns;

                    if (!(_metaData[i].IsHidden))
                    {
                        _metaData.visibleColumns++;
                    }
                }
                _metaData.indexMap = indexMap;
            }

            return true;
        }

        /// <include file='..\..\..\..\..\..\..\doc\snippets\Microsoft.Data.SqlClient\SqlDataReader.xml' path='docs/members[@name="SqlDataReader"]/GetDataTypeName/*' />
        override public string GetDataTypeName(int i)
        {
            SqlStatistics statistics = null;
            try
            {
                statistics = SqlStatistics.StartTimer(Statistics);
                CheckMetaDataIsReady(columnIndex: i);

                return GetDataTypeNameInternal(_metaData[i]);
            }
            finally
            {
                SqlStatistics.StopTimer(statistics);
            }
        }

        private string GetDataTypeNameInternal(_SqlMetaData metaData)
        {
            string dataTypeName = null;

            if (_typeSystem <= SqlConnectionString.TypeSystem.SQLServer2005 && metaData.IsNewKatmaiDateTimeType)
            {
                dataTypeName = MetaType.MetaNVarChar.TypeName;
            }
            else if (_typeSystem <= SqlConnectionString.TypeSystem.SQLServer2005 && metaData.IsLargeUdt)
            {
                if (_typeSystem == SqlConnectionString.TypeSystem.SQLServer2005)
                {
                    dataTypeName = MetaType.MetaMaxVarBinary.TypeName;
                }
                else
                {
                    // TypeSystem.SQLServer2000
                    dataTypeName = MetaType.MetaImage.TypeName;
                }
            }
            else if (_typeSystem != SqlConnectionString.TypeSystem.SQLServer2000)
            {
                // TypeSystem.SQLServer2005 and above

                if (metaData.type == SqlDbType.Udt)
                {
                    Debug.Assert(Connection.IsYukonOrNewer, "Invalid Column type received from the server");
                    dataTypeName = metaData.udt?.DatabaseName + "." + metaData.udt?.SchemaName + "." + metaData.udt?.TypeName;
                }
                else
                { // For all other types, including Xml - use data in MetaType.
                    if (metaData.cipherMD != null)
                    {
                        Debug.Assert(metaData.baseTI != null && metaData.baseTI.metaType != null, "metaData.baseTI and metaData.baseTI.metaType should not be null.");
                        dataTypeName = metaData.baseTI.metaType.TypeName;
                    }
                    else
                    {
                        dataTypeName = metaData.metaType.TypeName;
                    }
                }
            }
            else
            {
                // TypeSystem.SQLServer2000

                dataTypeName = GetVersionedMetaType(metaData.metaType).TypeName;
            }

            return dataTypeName;
        }

        virtual internal SqlBuffer.StorageType GetVariantInternalStorageType(int i)
        {
            Debug.Assert(null != _data, "Attempting to get variant internal storage type");
            Debug.Assert(i < _data.Length, "Reading beyond data length?");

            return _data[i].VariantInternalStorageType;
        }

        /// <include file='..\..\..\..\..\..\..\doc\snippets\Microsoft.Data.SqlClient\SqlDataReader.xml' path='docs/members[@name="SqlDataReader"]/GetEnumerator/*' />
        override public IEnumerator GetEnumerator()
        {
            return new DbEnumerator(this, IsCommandBehavior(CommandBehavior.CloseConnection));
        }

        /// <include file='..\..\..\..\..\..\..\doc\snippets\Microsoft.Data.SqlClient\SqlDataReader.xml' path='docs/members[@name="SqlDataReader"]/GetFieldType/*' />
        override public Type GetFieldType(int i)
        {
            SqlStatistics statistics = null;
            try
            {
                statistics = SqlStatistics.StartTimer(Statistics);
                CheckMetaDataIsReady(columnIndex: i);

                return GetFieldTypeInternal(_metaData[i]);
            }
            finally
            {
                SqlStatistics.StopTimer(statistics);
            }
        }

        private Type GetFieldTypeInternal(_SqlMetaData metaData)
        {
            Type fieldType = null;

            if (_typeSystem <= SqlConnectionString.TypeSystem.SQLServer2005 && metaData.IsNewKatmaiDateTimeType)
            {
                // Return katmai types as string
                fieldType = MetaType.MetaNVarChar.ClassType;
            }
            else if (_typeSystem <= SqlConnectionString.TypeSystem.SQLServer2005 && metaData.IsLargeUdt)
            {
                if (_typeSystem == SqlConnectionString.TypeSystem.SQLServer2005)
                {
                    fieldType = MetaType.MetaMaxVarBinary.ClassType;
                }
                else
                {
                    // TypeSystem.SQLServer2000
                    fieldType = MetaType.MetaImage.ClassType;
                }
            }
            else if (_typeSystem != SqlConnectionString.TypeSystem.SQLServer2000)
            {
                // TypeSystem.SQLServer2005 and above

                if (metaData.type == SqlDbType.Udt)
                {
                    Debug.Assert(Connection.IsYukonOrNewer, "Invalid Column type received from the server");
                    Connection.CheckGetExtendedUDTInfo(metaData, false);
                    fieldType = metaData.udt?.Type;
                }
                else
                { // For all other types, including Xml - use data in MetaType.
                    if (metaData.cipherMD != null)
                    {
                        Debug.Assert(metaData.baseTI != null && metaData.baseTI.metaType != null, "metaData.baseTI and metaData.baseTI.metaType should not be null.");
                        fieldType = metaData.baseTI.metaType.ClassType;
                    }
                    else
                    {
                        fieldType = metaData.metaType.ClassType; // Com+ type.
                    }
                }
            }
            else
            {
                // TypeSystem.SQLServer2000

                fieldType = GetVersionedMetaType(metaData.metaType).ClassType; // Com+ type.
            }

            return fieldType;
        }

        virtual internal int GetLocaleId(int i)
        {
            _SqlMetaData sqlMetaData = MetaData[i];
            int lcid;

            if (sqlMetaData.cipherMD != null)
            {
                // If this column is encrypted, get the collation from baseTI
                //
                if (sqlMetaData.baseTI.collation != null)
                {
                    lcid = sqlMetaData.baseTI.collation.LCID;
                }
                else
                {
                    lcid = 0;
                }
            }
            else
            {
                if (sqlMetaData.collation != null)
                {
                    lcid = sqlMetaData.collation.LCID;
                }
                else
                {
                    lcid = 0;
                }
            }
            return lcid;
        }

        /// <include file='..\..\..\..\..\..\..\doc\snippets\Microsoft.Data.SqlClient\SqlDataReader.xml' path='docs/members[@name="SqlDataReader"]/GetName/*' />
        override public string GetName(int i)
        {
            CheckMetaDataIsReady(columnIndex: i);

            Debug.Assert(null != _metaData[i].column, "MDAC 66681");
            return _metaData[i].column;
        }

        /// <include file='..\..\..\..\..\..\..\doc\snippets\Microsoft.Data.SqlClient\SqlDataReader.xml' path='docs/members[@name="SqlDataReader"]/GetProviderSpecificFieldType/*' />
        override public Type GetProviderSpecificFieldType(int i)
        {
            SqlStatistics statistics = null;
            try
            {
                statistics = SqlStatistics.StartTimer(Statistics);
                CheckMetaDataIsReady(columnIndex: i);

                return GetProviderSpecificFieldTypeInternal(_metaData[i]);
            }
            finally
            {
                SqlStatistics.StopTimer(statistics);
            }
        }

        private Type GetProviderSpecificFieldTypeInternal(_SqlMetaData metaData)
        {
            Type providerSpecificFieldType = null;

            if (_typeSystem <= SqlConnectionString.TypeSystem.SQLServer2005 && metaData.IsNewKatmaiDateTimeType)
            {
                providerSpecificFieldType = MetaType.MetaNVarChar.SqlType;
            }
            else if (_typeSystem <= SqlConnectionString.TypeSystem.SQLServer2005 && metaData.IsLargeUdt)
            {
                if (_typeSystem == SqlConnectionString.TypeSystem.SQLServer2005)
                {
                    providerSpecificFieldType = MetaType.MetaMaxVarBinary.SqlType;
                }
                else
                {
                    // TypeSystem.SQLServer2000
                    providerSpecificFieldType = MetaType.MetaImage.SqlType;
                }
            }
            else if (_typeSystem != SqlConnectionString.TypeSystem.SQLServer2000)
            {
                // TypeSystem.SQLServer2005 and above

                if (metaData.type == SqlDbType.Udt)
                {
                    Debug.Assert(Connection.IsYukonOrNewer, "Invalid Column type received from the server");
                    Connection.CheckGetExtendedUDTInfo(metaData, false);
                    providerSpecificFieldType = metaData.udt?.Type;
                }
                else
                {
                    // For all other types, including Xml - use data in MetaType.
                    if (metaData.cipherMD != null)
                    {
                        Debug.Assert(metaData.baseTI != null && metaData.baseTI.metaType != null,
                            "metaData.baseTI and metaData.baseTI.metaType should not be null.");
                        providerSpecificFieldType = metaData.baseTI.metaType.SqlType; // SqlType type.
                    }
                    else
                    {
                        providerSpecificFieldType = metaData.metaType.SqlType; // SqlType type.
                    }
                }
            }
            else
            {
                // TypeSystem.SQLServer2000

                providerSpecificFieldType = GetVersionedMetaType(metaData.metaType).SqlType; // SqlType type.
            }

            return providerSpecificFieldType;
        }

        /// <include file='..\..\..\..\..\..\..\doc\snippets\Microsoft.Data.SqlClient\SqlDataReader.xml' path='docs/members[@name="SqlDataReader"]/GetOrdinal/*' />
        // named field access
        override public int GetOrdinal(string name)
        {
            SqlStatistics statistics = null;
            try
            {
                statistics = SqlStatistics.StartTimer(Statistics);
                if (null == _fieldNameLookup)
                {
                    CheckMetaDataIsReady();
                    _fieldNameLookup = new FieldNameLookup(this, _defaultLCID);
                }
                return _fieldNameLookup.GetOrdinal(name); // MDAC 71470
            }
            finally
            {
                SqlStatistics.StopTimer(statistics);
            }
        }

        /// <include file='..\..\..\..\..\..\..\doc\snippets\Microsoft.Data.SqlClient\SqlDataReader.xml' path='docs/members[@name="SqlDataReader"]/GetProviderSpecificValue/*' />
        override public object GetProviderSpecificValue(int i)
        {
            return GetSqlValue(i);
        }

        /// <include file='..\..\..\..\..\..\..\doc\snippets\Microsoft.Data.SqlClient\SqlDataReader.xml' path='docs/members[@name="SqlDataReader"]/GetProviderSpecificValues/*' />
        override public int GetProviderSpecificValues(object[] values)
        {
            return GetSqlValues(values);
        }

        /// <include file='..\..\..\..\..\..\..\doc\snippets\Microsoft.Data.SqlClient\SqlDataReader.xml' path='docs/members[@name="SqlDataReader"]/GetSchemaTable/*' />
        override public DataTable GetSchemaTable()
        {
            SqlStatistics statistics = null;
            using (TryEventScope.Create("<sc.SqlDataReader.GetSchemaTable|API> {0}", ObjectID))
            {
                try
                {
                    statistics = SqlStatistics.StartTimer(Statistics);
                    if (null == _metaData || null == _metaData.schemaTable)
                    {
                        if (null != this.MetaData)
                        {
                            _metaData.schemaTable = BuildSchemaTable();
                            Debug.Assert(null != _metaData.schemaTable, "No schema information yet!");
                        }
                    }
                    return _metaData?.schemaTable;
                }
                finally
                {
                    SqlStatistics.StopTimer(statistics);
                }
            }
        }

        /// <include file='..\..\..\..\..\..\..\doc\snippets\Microsoft.Data.SqlClient\SqlDataReader.xml' path='docs/members[@name="SqlDataReader"]/GetBoolean/*' />
        override public bool GetBoolean(int i)
        {
            ReadColumn(i);
            return _data[i].Boolean;
        }

        /// <include file='..\..\..\..\..\..\..\doc\snippets\Microsoft.Data.SqlClient\SqlDataReader.xml' path='docs/members[@name="SqlDataReader"]/GetXmlReader/*' />
        virtual public XmlReader GetXmlReader(int i)
        {
            // NOTE: sql_variant can not contain a XML data type: http://msdn.microsoft.com/en-us/library/ms173829.aspx
            // If this ever changes, the following code should be changed to be like GetStream\GetTextReader
            CheckDataIsReady(columnIndex: i, methodName: "GetXmlReader");

            MetaType mt = _metaData[i].metaType;

            // XmlReader only allowed on XML types
            if (mt.SqlDbType != SqlDbType.Xml)
            {
                throw SQL.XmlReaderNotSupportOnColumnType(_metaData[i].column);
            }

            if (IsCommandBehavior(CommandBehavior.SequentialAccess))
            {
                // Wrap the sequential stream in an XmlReader
                _currentStream = new SqlSequentialStream(this, i);
                _lastColumnWithDataChunkRead = i;
                return SqlTypeWorkarounds.SqlXmlCreateSqlXmlReader(_currentStream, closeInput: true);
            }
            else
            {
                // Need to call ReadColumn, since we want to access the internal data structures (i.e. SqlBinary) rather than calling anther Get*() method
                ReadColumn(i);

                if (_data[i].IsNull)
                {
                    // A 'null' stream
                    return SqlTypeWorkarounds.SqlXmlCreateSqlXmlReader(new MemoryStream(new byte[0], writable: false), closeInput: true);
                }
                else
                {
                    // Grab already read data
                    return _data[i].SqlXml.CreateReader();
                }
            }
        }

        /// <include file='..\..\..\..\..\..\..\doc\snippets\Microsoft.Data.SqlClient\SqlDataReader.xml' path='docs/members[@name="SqlDataReader"]/GetStream/*' />
        override public Stream GetStream(int i)
        {
            CheckDataIsReady(columnIndex: i, methodName: "GetStream");

            // Streaming is not supported on encrypted columns.
            if (_metaData[i] != null && _metaData[i].cipherMD != null)
            {
                throw SQL.StreamNotSupportOnEncryptedColumn(_metaData[i].column);
            }

            // Stream is only for Binary, Image, VarBinary, Udt and Xml types
            // NOTE: IsBinType also includes Timestamp for some reason...
            MetaType mt = _metaData[i].metaType;
            if (((!mt.IsBinType) || (mt.SqlDbType == SqlDbType.Timestamp)) && (mt.SqlDbType != SqlDbType.Variant))
            {
                throw SQL.StreamNotSupportOnColumnType(_metaData[i].column);
            }

            // For non-variant types with sequential access, we support proper streaming
            if ((mt.SqlDbType != SqlDbType.Variant) && (IsCommandBehavior(CommandBehavior.SequentialAccess)))
            {
                _currentStream = new SqlSequentialStream(this, i);
                _lastColumnWithDataChunkRead = i;
                return _currentStream;
            }
            else
            {
                // Need to call ReadColumn, since we want to access the internal data structures (i.e. SqlBinary) rather than calling anther Get*() method
                ReadColumn(i);

                byte[] data;
                if (_data[i].IsNull)
                {
                    // A 'null' stream
                    data = new byte[0];
                }
                else
                {
                    // Grab already read data
                    data = _data[i].SqlBinary.Value;
                }

                // If non-sequential then we just have a read-only MemoryStream
                return new MemoryStream(data, writable: false);
            }
        }

        /// <include file='..\..\..\..\..\..\..\doc\snippets\Microsoft.Data.SqlClient\SqlDataReader.xml' path='docs/members[@name="SqlDataReader"]/GetByte/*' />
        override public byte GetByte(int i)
        {
            ReadColumn(i);
            return _data[i].Byte;
        }

        /// <include file='..\..\..\..\..\..\..\doc\snippets\Microsoft.Data.SqlClient\SqlDataReader.xml' path='docs/members[@name="SqlDataReader"]/GetBytes/*' />
        override public long GetBytes(int i, long dataIndex, byte[] buffer, int bufferIndex, int length)
        {
            SqlStatistics statistics = null;
            long cbBytes = 0;

            CheckDataIsReady(columnIndex: i, allowPartiallyReadColumn: true, methodName: "GetBytes");

            // don't allow get bytes on non-long or non-binary columns
            MetaType mt = _metaData[i].metaType;
            if (!(mt.IsLong || mt.IsBinType) || (SqlDbType.Xml == mt.SqlDbType))
            {
                throw SQL.NonBlobColumn(_metaData[i].column);
            }

            try
            {
                statistics = SqlStatistics.StartTimer(Statistics);
                SetTimeout(_defaultTimeoutMilliseconds);
                cbBytes = GetBytesInternal(i, dataIndex, buffer, bufferIndex, length);
                _lastColumnWithDataChunkRead = i;
            }
            finally
            {
                SqlStatistics.StopTimer(statistics);
            }
            return cbBytes;
        }

        // Used (indirectly) by SqlCommand.CompleteXmlReader
        virtual internal long GetBytesInternal(int i, long dataIndex, byte[] buffer, int bufferIndex, int length)
        {
            if (_currentTask != null)
            {
                throw ADP.AsyncOperationPending();
            }

            long value;
            Debug.Assert(_stateObj == null || _stateObj._syncOverAsync, "Should not attempt pends in a synchronous call");
            bool result = TryGetBytesInternal(i, dataIndex, buffer, bufferIndex, length, out value);
            if (!result)
            { throw SQL.SynchronousCallMayNotPend(); }
            return value;
        }

        private bool TryGetBytesInternal(int i, long dataIndex, byte[] buffer, int bufferIndex, int length, out long remaining)
        {
            remaining = 0;

            RuntimeHelpers.PrepareConstrainedRegions();
            try
            {
#if DEBUG
                TdsParser.ReliabilitySection tdsReliabilitySection = new TdsParser.ReliabilitySection();

                RuntimeHelpers.PrepareConstrainedRegions();
                try
                {
                    tdsReliabilitySection.Start();
#else
                {
#endif //DEBUG
                    int cbytes = 0;
                    AssertReaderState(requireData: true, permitAsync: true, columnIndex: i, enforceSequentialAccess: true);

                    // sequential reading
                    if (IsCommandBehavior(CommandBehavior.SequentialAccess))
                    {
                        Debug.Assert(!HasActiveStreamOrTextReaderOnColumn(i), "Column has an active Stream or TextReader");

                        if (_metaData[i] != null && _metaData[i].cipherMD != null)
                        {
                            throw SQL.SequentialAccessNotSupportedOnEncryptedColumn(_metaData[i].column);
                        }

                        if (_sharedState._nextColumnHeaderToRead <= i)
                        {
                            if (!TryReadColumnHeader(i))
                            {
                                return false;
                            }
                        }

                        // If data is null, ReadColumnHeader sets the data.IsNull bit.
                        if (_data[i] != null && _data[i].IsNull)
                        {
                            throw new SqlNullValueException();
                        }

                        // If there are an unknown (-1) number of bytes left for a PLP, read its size
                        if ((-1 == _sharedState._columnDataBytesRemaining) && (_metaData[i].metaType.IsPlp))
                        {
                            ulong left;
                            if (!_parser.TryPlpBytesLeft(_stateObj, out left))
                            {
                                return false;
                            }
                            _sharedState._columnDataBytesRemaining = (long)left;
                        }

                        if (0 == _sharedState._columnDataBytesRemaining)
                        {
                            return true; // We've read this column to the end
                        }

                        // if no buffer is passed in, return the number total of bytes, or -1
                        if (null == buffer)
                        {
                            if (_metaData[i].metaType.IsPlp)
                            {
                                remaining = (long)_parser.PlpBytesTotalLength(_stateObj);
                                return true;
                            }
                            remaining = _sharedState._columnDataBytesRemaining;
                            return true;
                        }

                        if (dataIndex < 0)
                            throw ADP.NegativeParameter("dataIndex");

                        if (dataIndex < _columnDataBytesRead)
                        {
                            throw ADP.NonSeqByteAccess(dataIndex, _columnDataBytesRead, ADP.GetBytes);
                        }

                        // if the dataIndex is not equal to bytes read, then we have to skip bytes
                        long cb = dataIndex - _columnDataBytesRead;

                        // if dataIndex is outside of the data range, return 0
                        if ((cb > _sharedState._columnDataBytesRemaining) && !_metaData[i].metaType.IsPlp)
                        {
                            return true;
                        }

                        // if bad buffer index, throw
                        if (bufferIndex < 0 || bufferIndex >= buffer.Length)
                            throw ADP.InvalidDestinationBufferIndex(buffer.Length, bufferIndex, "bufferIndex");

                        // if there is not enough room in the buffer for data
                        if (length + bufferIndex > buffer.Length)
                            throw ADP.InvalidBufferSizeOrIndex(length, bufferIndex);

                        if (length < 0)
                            throw ADP.InvalidDataLength(length);

                        // Skip if needed
                        if (cb > 0)
                        {
                            if (_metaData[i].metaType.IsPlp)
                            {
                                ulong skipped;
                                if (!_parser.TrySkipPlpValue((ulong)cb, _stateObj, out skipped))
                                {
                                    return false;
                                }
                                _columnDataBytesRead += (long)skipped;
                            }
                            else
                            {
                                if (!_stateObj.TrySkipLongBytes(cb))
                                {
                                    return false;
                                }
                                _columnDataBytesRead += cb;
                                _sharedState._columnDataBytesRemaining -= cb;
                            }
                        }

                        int bytesRead;
                        bool result = TryGetBytesInternalSequential(i, buffer, bufferIndex, length, out bytesRead);
                        remaining = (int)bytesRead;
                        return result;
                    }

                    // random access now!
                    // note that since we are caching in an array, and arrays aren't 64 bit ready yet,
                    // we need can cast to int if the dataIndex is in range
                    if (dataIndex < 0)
                        throw ADP.NegativeParameter("dataIndex");

                    if (dataIndex > Int32.MaxValue)
                    {
                        throw ADP.InvalidSourceBufferIndex(cbytes, dataIndex, "dataIndex");
                    }

                    int ndataIndex = (int)dataIndex;
                    byte[] data;

                    // WebData 99342 - in the non-sequential case, we need to support
                    //                 the use of GetBytes on string data columns, but
                    //                 GetSqlBinary isn't supposed to.  What we end up
                    //                 doing isn't exactly pretty, but it does work.
                    if (_metaData[i].metaType.IsBinType)
                    {
                        data = GetSqlBinary(i).Value;
                    }
                    else
                    {
                        Debug.Assert(_metaData[i].metaType.IsLong, "non long type?");
                        Debug.Assert(_metaData[i].metaType.IsCharType, "non-char type?");

                        SqlString temp = GetSqlString(i);
                        if (_metaData[i].metaType.IsNCharType)
                        {
                            data = temp.GetUnicodeBytes();
                        }
                        else
                        {
                            data = temp.GetNonUnicodeBytes();
                        }
                    }

                    cbytes = data.Length;

                    // if no buffer is passed in, return the number of characters we have
                    if (null == buffer)
                    {
                        remaining = cbytes;
                        return true;
                    }

                    // if dataIndex is outside of data range, return 0
                    if (ndataIndex < 0 || ndataIndex >= cbytes)
                    {
                        return true;
                    }
                    try
                    {
                        if (ndataIndex < cbytes)
                        {
                            // help the user out in the case where there's less data than requested
                            if ((ndataIndex + length) > cbytes)
                                cbytes = cbytes - ndataIndex;
                            else
                                cbytes = length;
                        }

                        Array.Copy(data, ndataIndex, buffer, bufferIndex, cbytes);
                    }
                    catch (Exception e)
                    {
                        // UNDONE - should not be catching all exceptions!!!
                        if (!ADP.IsCatchableExceptionType(e))
                        {
                            throw;
                        }
                        cbytes = data.Length;

                        if (length < 0)
                            throw ADP.InvalidDataLength(length);

                        // if bad buffer index, throw
                        if (bufferIndex < 0 || bufferIndex >= buffer.Length)
                            throw ADP.InvalidDestinationBufferIndex(buffer.Length, bufferIndex, "bufferIndex");

                        // if there is not enough room in the buffer for data
                        if (cbytes + bufferIndex > buffer.Length)
                            throw ADP.InvalidBufferSizeOrIndex(cbytes, bufferIndex);

                        throw;
                    }

                    remaining = cbytes;
                    return true;
                }
#if DEBUG
                finally
                {
                    tdsReliabilitySection.Stop();
                }
#endif //DEBUG
            }
            catch (System.OutOfMemoryException e)
            {
                _isClosed = true;
                if (null != _connection)
                {
                    _connection.Abort(e);
                }
                throw;
            }
            catch (System.StackOverflowException e)
            {
                _isClosed = true;
                if (null != _connection)
                {
                    _connection.Abort(e);
                }
                throw;
            }
            catch (System.Threading.ThreadAbortException e)
            {
                _isClosed = true;
                if (null != _connection)
                {
                    _connection.Abort(e);
                }
                throw;
            }
        }

        internal int GetBytesInternalSequential(int i, byte[] buffer, int index, int length, long? timeoutMilliseconds = null)
        {
            if (_currentTask != null)
            {
                throw ADP.AsyncOperationPending();
            }

            int value;
            SqlStatistics statistics = null;
            Debug.Assert(_stateObj._syncOverAsync, "Should not attempt pends in a synchronous call");
            try
            {
                statistics = SqlStatistics.StartTimer(Statistics);
                SetTimeout(timeoutMilliseconds ?? _defaultTimeoutMilliseconds);

                bool result = TryReadColumnHeader(i);
                if (!result)
                { throw SQL.SynchronousCallMayNotPend(); }

                result = TryGetBytesInternalSequential(i, buffer, index, length, out value);
                if (!result)
                { throw SQL.SynchronousCallMayNotPend(); }
            }
            finally
            {
                SqlStatistics.StopTimer(statistics);
            }

            return value;
        }

        // This is meant to be called from other internal methods once we are at the column to read
        // NOTE: This method must be retriable WITHOUT replaying a snapshot
        // Every time you call this method increment the index and decrease length by the value of bytesRead
        internal bool TryGetBytesInternalSequential(int i, byte[] buffer, int index, int length, out int bytesRead)
        {
            AssertReaderState(requireData: true, permitAsync: true, columnIndex: i, enforceSequentialAccess: true);
            Debug.Assert(_sharedState._nextColumnHeaderToRead == i + 1 && _sharedState._nextColumnDataToRead == i, "Non sequential access");
            Debug.Assert(buffer != null, "Null buffer");
            Debug.Assert(index >= 0, "Invalid index");
            Debug.Assert(length >= 0, "Invalid length");
            Debug.Assert(index + length <= buffer.Length, "Buffer too small");

            bytesRead = 0;

            RuntimeHelpers.PrepareConstrainedRegions();
            try
            {
#if DEBUG
                TdsParser.ReliabilitySection tdsReliabilitySection = new TdsParser.ReliabilitySection();

                RuntimeHelpers.PrepareConstrainedRegions();
                try
                {
                    tdsReliabilitySection.Start();
#endif //DEBUG
                if ((_sharedState._columnDataBytesRemaining == 0) || (length == 0))
                {
                    // No data left or nothing requested, return 0
                    bytesRead = 0;
                    return true;
                }
                else
                {
                    // if plp columns, do partial reads. Don't read the entire value in one shot.
                    if (_metaData[i].metaType.IsPlp)
                    {
                        // Read in data
                        bool result = _stateObj.TryReadPlpBytes(ref buffer, index, length, out bytesRead);
                        _columnDataBytesRead += bytesRead;
                        if (!result)
                        {
                            return false;
                        }

                        // Query for number of bytes left
                        ulong left;
                        if (!_parser.TryPlpBytesLeft(_stateObj, out left))
                        {
                            _sharedState._columnDataBytesRemaining = -1;
                            return false;
                        }
                        _sharedState._columnDataBytesRemaining = (long)left;
                        return true;
                    }
                    else
                    {
                        // Read data (not exceeding the total amount of data available)
                        int bytesToRead = (int)Math.Min((long)length, _sharedState._columnDataBytesRemaining);
                        bool result = _stateObj.TryReadByteArray(buffer, index, bytesToRead, out bytesRead);
                        _columnDataBytesRead += bytesRead;
                        _sharedState._columnDataBytesRemaining -= bytesRead;
                        return result;
                    }
                }
#if DEBUG
                }
                finally
                {
                    tdsReliabilitySection.Stop();
                }
#endif //DEBUG
            }
            catch (System.OutOfMemoryException e)
            {
                _isClosed = true;
                if (null != _connection)
                {
                    _connection.Abort(e);
                }
                throw;
            }
            catch (System.StackOverflowException e)
            {
                _isClosed = true;
                if (null != _connection)
                {
                    _connection.Abort(e);
                }
                throw;
            }
            catch (System.Threading.ThreadAbortException e)
            {
                _isClosed = true;
                if (null != _connection)
                {
                    _connection.Abort(e);
                }
                throw;
            }
        }

        /// <include file='..\..\..\..\..\..\..\doc\snippets\Microsoft.Data.SqlClient\SqlDataReader.xml' path='docs/members[@name="SqlDataReader"]/GetTextReader/*' />
        override public TextReader GetTextReader(int i)
        {
            CheckDataIsReady(columnIndex: i, methodName: "GetTextReader");

            // Xml type is not supported
            MetaType mt = null;

            if (_metaData[i].cipherMD != null)
            {
                Debug.Assert(_metaData[i].baseTI != null, "_metaData[i].baseTI should not be null.");
                mt = _metaData[i].baseTI.metaType;
            }
            else
            {
                mt = _metaData[i].metaType;
            }

            Debug.Assert(mt != null, @"mt should not be null.");

            if (((!mt.IsCharType) && (mt.SqlDbType != SqlDbType.Variant)) || (mt.SqlDbType == SqlDbType.Xml))
            {
                throw SQL.TextReaderNotSupportOnColumnType(_metaData[i].column);
            }

            // For non-variant types with sequential access, we support proper streaming
            if ((mt.SqlDbType != SqlDbType.Variant) && (IsCommandBehavior(CommandBehavior.SequentialAccess)))
            {
                if (_metaData[i].cipherMD != null)
                {
                    throw SQL.SequentialAccessNotSupportedOnEncryptedColumn(_metaData[i].column);
                }

                System.Text.Encoding encoding;
                if (mt.IsNCharType)
                {
                    // NChar types always use unicode
                    encoding = SqlUnicodeEncoding.SqlUnicodeEncodingInstance;
                }
                else
                {
                    encoding = _metaData[i].encoding;
                }

                _currentTextReader = new SqlSequentialTextReader(this, i, encoding);
                _lastColumnWithDataChunkRead = i;
                return _currentTextReader;
            }
            else
            {
                // Need to call ReadColumn, since we want to access the internal data structures (i.e. SqlString) rather than calling anther Get*() method
                ReadColumn(i);

                string data;
                if (_data[i].IsNull)
                {
                    // A 'null' stream
                    data = string.Empty;
                }
                else
                {
                    // Grab already read data
                    data = _data[i].SqlString.Value;
                }

                // We've already read the data, so just wrap it in a StringReader
                return new StringReader(data);
            }
        }

        /// <include file='..\..\..\..\..\..\..\doc\snippets\Microsoft.Data.SqlClient\SqlDataReader.xml' path='docs/members[@name="SqlDataReader"]/GetChar/*' />
        [EditorBrowsableAttribute(EditorBrowsableState.Never)] // MDAC 69508
        override public char GetChar(int i)
        {
            throw ADP.NotSupported();
        }

        /// <include file='..\..\..\..\..\..\..\doc\snippets\Microsoft.Data.SqlClient\SqlDataReader.xml' path='docs/members[@name="SqlDataReader"]/GetChars/*' />
        override public long GetChars(int i, long dataIndex, char[] buffer, int bufferIndex, int length)
        {
            SqlStatistics statistics = null;

            CheckMetaDataIsReady(columnIndex: i);

            if (_currentTask != null)
            {
                throw ADP.AsyncOperationPending();
            }

            MetaType mt = null;
            if (_metaData[i].cipherMD != null)
            {
                Debug.Assert(_metaData[i].baseTI != null, @"_metaData[i].baseTI should not be null.");
                mt = _metaData[i].baseTI.metaType;
            }
            else
            {
                mt = _metaData[i].metaType;
            }

            Debug.Assert(mt != null, "mt should not be null.");

            SqlDbType sqlDbType;
            if (_metaData[i].cipherMD != null)
            {
                Debug.Assert(_metaData[i].baseTI != null, @"_metaData[i].baseTI should not be null.");
                sqlDbType = _metaData[i].baseTI.type;
            }
            else
            {
                sqlDbType = _metaData[i].type;
            }

            try
            {
                statistics = SqlStatistics.StartTimer(Statistics);
                SetTimeout(_defaultTimeoutMilliseconds);
                if ((mt.IsPlp) &&
                    (IsCommandBehavior(CommandBehavior.SequentialAccess)))
                {
                    if (length < 0)
                    {
                        throw ADP.InvalidDataLength(length);
                    }

                    if (_metaData[i].cipherMD != null)
                    {
                        throw SQL.SequentialAccessNotSupportedOnEncryptedColumn(_metaData[i].column);
                    }

                    // if bad buffer index, throw
                    if ((bufferIndex < 0) || (buffer != null && bufferIndex >= buffer.Length))
                    {
                        throw ADP.InvalidDestinationBufferIndex(buffer.Length, bufferIndex, "bufferIndex");
                    }

                    // if there is not enough room in the buffer for data
                    if (buffer != null && (length + bufferIndex > buffer.Length))
                    {
                        throw ADP.InvalidBufferSizeOrIndex(length, bufferIndex);
                    }
                    long charsRead = 0;
                    if (sqlDbType == SqlDbType.Xml)
                    {
                        try
                        {
                            CheckDataIsReady(columnIndex: i, allowPartiallyReadColumn: true, methodName: "GetChars");
                        }
                        catch (Exception ex)
                        {
                            // Dev11 Bug #315513: Exception type breaking change from 4.0 RTM when calling GetChars on null xml
                            // We need to wrap all exceptions inside a TargetInvocationException to simulate calling CreateSqlReader via MethodInfo.Invoke
                            if (ADP.IsCatchableExceptionType(ex))
                            {
                                throw new TargetInvocationException(ex);
                            }
                            else
                            {
                                throw;
                            }
                        }
                        charsRead = GetStreamingXmlChars(i, dataIndex, buffer, bufferIndex, length);
                    }
                    else
                    {
                        CheckDataIsReady(columnIndex: i, allowPartiallyReadColumn: true, methodName: "GetChars");
                        charsRead = GetCharsFromPlpData(i, dataIndex, buffer, bufferIndex, length);
                    }
                    _lastColumnWithDataChunkRead = i;
                    return charsRead;
                }

                // Did we start reading this value yet?
                if ((_sharedState._nextColumnDataToRead == (i + 1)) && (_sharedState._nextColumnHeaderToRead == (i + 1)) && (_columnDataChars != null) && (IsCommandBehavior(CommandBehavior.SequentialAccess)) && (dataIndex < _columnDataCharsRead))
                {
                    // Don't allow re-read of same chars in sequential access mode
                    throw ADP.NonSeqByteAccess(dataIndex, _columnDataCharsRead, ADP.GetChars);
                }

                if (_columnDataCharsIndex != i)
                {
                    // if the object doesn't contain a char[] then the user will get an exception
                    string s = GetSqlString(i).Value;

                    _columnDataChars = s.ToCharArray();
                    _columnDataCharsRead = 0;
                    _columnDataCharsIndex = i;
                }

                int cchars = _columnDataChars.Length;

                // note that since we are caching in an array, and arrays aren't 64 bit ready yet,
                // we need can cast to int if the dataIndex is in range
                if (dataIndex > Int32.MaxValue)
                {
                    throw ADP.InvalidSourceBufferIndex(cchars, dataIndex, "dataIndex");
                }
                int ndataIndex = (int)dataIndex;

                // if no buffer is passed in, return the number of characters we have
                if (null == buffer)
                    return cchars;

                // if dataIndex outside of data range, return 0
                if (ndataIndex < 0 || ndataIndex >= cchars)
                    return 0;

                try
                {
                    if (ndataIndex < cchars)
                    {
                        // help the user out in the case where there's less data than requested
                        if ((ndataIndex + length) > cchars)
                            cchars = cchars - ndataIndex;
                        else
                            cchars = length;
                    }

                    Array.Copy(_columnDataChars, ndataIndex, buffer, bufferIndex, cchars);
                    _columnDataCharsRead += cchars;
                }
                catch (Exception e)
                {
                    // UNDONE - should not be catching all exceptions!!!
                    if (!ADP.IsCatchableExceptionType(e))
                    {
                        throw;
                    }
                    cchars = _columnDataChars.Length;

                    if (length < 0)
                        throw ADP.InvalidDataLength(length);

                    // if bad buffer index, throw
                    if (bufferIndex < 0 || bufferIndex >= buffer.Length)
                        throw ADP.InvalidDestinationBufferIndex(buffer.Length, bufferIndex, "bufferIndex");

                    // if there is not enough room in the buffer for data
                    if (cchars + bufferIndex > buffer.Length)
                        throw ADP.InvalidBufferSizeOrIndex(cchars, bufferIndex);

                    throw;
                }

                return cchars;
            }
            finally
            {
                SqlStatistics.StopTimer(statistics);
            }
        }

        private long GetCharsFromPlpData(int i, long dataIndex, char[] buffer, int bufferIndex, int length)
        {
            RuntimeHelpers.PrepareConstrainedRegions();
            try
            {
#if DEBUG
                TdsParser.ReliabilitySection tdsReliabilitySection = new TdsParser.ReliabilitySection();

                RuntimeHelpers.PrepareConstrainedRegions();
                try
                {
                    tdsReliabilitySection.Start();
#else
                {
#endif //DEBUG
                    long cch;

                    AssertReaderState(requireData: true, permitAsync: false, columnIndex: i, enforceSequentialAccess: true);
                    Debug.Assert(!HasActiveStreamOrTextReaderOnColumn(i), "Column has active Stream or TextReader");
                    // don't allow get bytes on non-long or non-binary columns
                    Debug.Assert(_metaData[i].metaType.IsPlp, "GetCharsFromPlpData called on a non-plp column!");
                    // Must be sequential reading
                    Debug.Assert(IsCommandBehavior(CommandBehavior.SequentialAccess), "GetCharsFromPlpData called for non-Sequential access");

                    if (!_metaData[i].metaType.IsCharType)
                    {
                        throw SQL.NonCharColumn(_metaData[i].column);
                    }

                    if (_sharedState._nextColumnHeaderToRead <= i)
                    {
                        ReadColumnHeader(i);
                    }

                    // If data is null, ReadColumnHeader sets the data.IsNull bit.
                    if (_data[i] != null && _data[i].IsNull)
                    {
                        throw new SqlNullValueException();
                    }

                    if (dataIndex < _columnDataCharsRead)
                    {
                        // Don't allow re-read of same chars in sequential access mode
                        throw ADP.NonSeqByteAccess(dataIndex, _columnDataCharsRead, ADP.GetChars);
                    }

                    // If we start reading the new column, either dataIndex is 0 or
                    // _columnDataCharsRead is 0 and dataIndex > _columnDataCharsRead is true below.
                    // In both cases we will clean decoder
                    if (dataIndex == 0)
                        _stateObj._plpdecoder = null;

                    bool isUnicode = _metaData[i].metaType.IsNCharType;

                    // If there are an unknown (-1) number of bytes left for a PLP, read its size
                    if (-1 == _sharedState._columnDataBytesRemaining)
                    {
                        _sharedState._columnDataBytesRemaining = (long)_parser.PlpBytesLeft(_stateObj);
                    }

                    if (0 == _sharedState._columnDataBytesRemaining)
                    {
                        _stateObj._plpdecoder = null;
                        return 0; // We've read this column to the end
                    }

                    // if no buffer is passed in, return the total number of characters or -1
                    // TODO: for DBCS encoding it returns number of bytes, not number of chars
                    if (null == buffer)
                    {
                        cch = (long)_parser.PlpBytesTotalLength(_stateObj);
                        return (isUnicode && (cch > 0)) ? cch >> 1 : cch;
                    }
                    if (dataIndex > _columnDataCharsRead)
                    {
                        // Skip chars

                        // Clean decoder state: we do not reset it, but destroy to ensure
                        // that we do not start decoding the column with decoder from the old one
                        _stateObj._plpdecoder = null;

                        // TODO: for DBCS encoding skip positioning dataIndex is not in characters but is interpreted as
                        // number of chars already read + number of bytes to skip
                        cch = dataIndex - _columnDataCharsRead;
                        cch = isUnicode ? (cch << 1) : cch;
                        cch = (long)_parser.SkipPlpValue((ulong)(cch), _stateObj);
                        _columnDataBytesRead += cch;
                        _columnDataCharsRead += (isUnicode && (cch > 0)) ? cch >> 1 : cch;
                    }
                    cch = length;

                    if (isUnicode)
                    {
                        cch = (long)_parser.ReadPlpUnicodeChars(ref buffer, bufferIndex, length, _stateObj);
                        _columnDataBytesRead += (cch << 1);
                    }
                    else
                    {
                        cch = (long)_parser.ReadPlpAnsiChars(ref buffer, bufferIndex, length, _metaData[i], _stateObj);
                        _columnDataBytesRead += cch << 1;
                    }
                    _columnDataCharsRead += cch;
                    _sharedState._columnDataBytesRemaining = (long)_parser.PlpBytesLeft(_stateObj);
                    return cch;
                }
#if DEBUG
                finally
                {
                    tdsReliabilitySection.Stop();
                }
#endif //DEBUG
            }
            catch (System.OutOfMemoryException e)
            {
                _isClosed = true;
                if (null != _connection)
                {
                    _connection.Abort(e);
                }
                throw;
            }
            catch (System.StackOverflowException e)
            {
                _isClosed = true;
                if (null != _connection)
                {
                    _connection.Abort(e);
                }
                throw;
            }
            catch (System.Threading.ThreadAbortException e)
            {
                _isClosed = true;
                if (null != _connection)
                {
                    _connection.Abort(e);
                }
                throw;
            }
        }

        internal long GetStreamingXmlChars(int i, long dataIndex, char[] buffer, int bufferIndex, int length)
        {
            SqlStreamingXml localSXml = null;
            if ((_streamingXml != null) && (_streamingXml.ColumnOrdinal != i))
            {
                _streamingXml.Close();
                _streamingXml = null;
            }
            if (_streamingXml == null)
            {
                localSXml = new SqlStreamingXml(i, this);
            }
            else
            {
                localSXml = _streamingXml;
            }
            long cnt = localSXml.GetChars(dataIndex, buffer, bufferIndex, length);
            if (_streamingXml == null)
            {
                // Data is read through GetBytesInternal which may dispose _streamingXml if it has to advance the column ordinal.
                // Therefore save the new SqlStreamingXml class after the read succeeds.
                _streamingXml = localSXml;
            }
            return cnt;
        }

        /// <include file='..\..\..\..\..\..\..\doc\snippets\Microsoft.Data.SqlClient\SqlDataReader.xml' path='docs/members[@name="SqlDataReader"]/System.Data.IDataRecord.GetData/*' />
        [EditorBrowsableAttribute(EditorBrowsableState.Never)] // MDAC 69508
        IDataReader IDataRecord.GetData(int i)
        {
            throw ADP.NotSupported();
        }

        /// <include file='..\..\..\..\..\..\..\doc\snippets\Microsoft.Data.SqlClient\SqlDataReader.xml' path='docs/members[@name="SqlDataReader"]/GetDateTime/*' />
        override public DateTime GetDateTime(int i)
        {
            ReadColumn(i);

            DateTime dt = _data[i].DateTime;
            // This accessor can be called for regular DateTime column. In this case we should not throw
            if (_typeSystem <= SqlConnectionString.TypeSystem.SQLServer2005 && _metaData[i].IsNewKatmaiDateTimeType)
            {
                // TypeSystem.SQLServer2005 or less

                // If the above succeeds, then we received a valid DateTime instance, now we need to force
                // an InvalidCastException since DateTime is not exposed with the version knob in this setting.
                // To do so, we simply force the exception by casting the string representation of the value
                // To DateTime.
                object temp = (object)_data[i].String;
                dt = (DateTime)temp;
            }

            return dt;
        }

        /// <include file='..\..\..\..\..\..\..\doc\snippets\Microsoft.Data.SqlClient\SqlDataReader.xml' path='docs/members[@name="SqlDataReader"]/GetDecimal/*' />
        override public Decimal GetDecimal(int i)
        {
            ReadColumn(i);
            return _data[i].Decimal;
        }

        /// <include file='..\..\..\..\..\..\..\doc\snippets\Microsoft.Data.SqlClient\SqlDataReader.xml' path='docs/members[@name="SqlDataReader"]/GetDouble/*' />
        override public double GetDouble(int i)
        {
            ReadColumn(i);
            return _data[i].Double;
        }

        /// <include file='..\..\..\..\..\..\..\doc\snippets\Microsoft.Data.SqlClient\SqlDataReader.xml' path='docs/members[@name="SqlDataReader"]/GetFloat/*' />
        override public float GetFloat(int i)
        {
            ReadColumn(i);
            return _data[i].Single;
        }

        /// <include file='..\..\..\..\..\..\..\doc\snippets\Microsoft.Data.SqlClient\SqlDataReader.xml' path='docs/members[@name="SqlDataReader"]/GetGuid/*' />
        override public Guid GetGuid(int i)
        {
            ReadColumn(i);
            return _data[i].SqlGuid.Value;
        }

        /// <include file='..\..\..\..\..\..\..\doc\snippets\Microsoft.Data.SqlClient\SqlDataReader.xml' path='docs/members[@name="SqlDataReader"]/GetInt16/*' />
        override public Int16 GetInt16(int i)
        {
            ReadColumn(i);
            return _data[i].Int16;
        }

        /// <include file='..\..\..\..\..\..\..\doc\snippets\Microsoft.Data.SqlClient\SqlDataReader.xml' path='docs/members[@name="SqlDataReader"]/GetInt32/*' />
        override public Int32 GetInt32(int i)
        {
            ReadColumn(i);
            return _data[i].Int32;
        }

        /// <include file='..\..\..\..\..\..\..\doc\snippets\Microsoft.Data.SqlClient\SqlDataReader.xml' path='docs/members[@name="SqlDataReader"]/GetInt64/*' />
        override public Int64 GetInt64(int i)
        {
            ReadColumn(i);
            return _data[i].Int64;
        }

        /// <include file='..\..\..\..\..\..\..\doc\snippets\Microsoft.Data.SqlClient\SqlDataReader.xml' path='docs/members[@name="SqlDataReader"]/GetSqlBoolean/*' />
        virtual public SqlBoolean GetSqlBoolean(int i)
        {
            ReadColumn(i);
            return _data[i].SqlBoolean;
        }

        /// <include file='..\..\..\..\..\..\..\doc\snippets\Microsoft.Data.SqlClient\SqlDataReader.xml' path='docs/members[@name="SqlDataReader"]/GetSqlBinary/*' />
        virtual public SqlBinary GetSqlBinary(int i)
        {
            ReadColumn(i, setTimeout: true, allowPartiallyReadColumn: true);
            return _data[i].SqlBinary;
        }

        /// <include file='..\..\..\..\..\..\..\doc\snippets\Microsoft.Data.SqlClient\SqlDataReader.xml' path='docs/members[@name="SqlDataReader"]/GetSqlByte/*' />
        virtual public SqlByte GetSqlByte(int i)
        {
            ReadColumn(i);
            return _data[i].SqlByte;
        }

        /// <include file='..\..\..\..\..\..\..\doc\snippets\Microsoft.Data.SqlClient\SqlDataReader.xml' path='docs/members[@name="SqlDataReader"]/GetSqlBytes/*' />
        virtual public SqlBytes GetSqlBytes(int i)
        {
            ReadColumn(i);
            SqlBinary data = _data[i].SqlBinary;
            return new SqlBytes(data);
        }

        /// <include file='..\..\..\..\..\..\..\doc\snippets\Microsoft.Data.SqlClient\SqlDataReader.xml' path='docs/members[@name="SqlDataReader"]/GetSqlChars/*' />
        virtual public SqlChars GetSqlChars(int i)
        {
            ReadColumn(i);
            SqlString data;
            // Convert Katmai types to string
            if (_typeSystem <= SqlConnectionString.TypeSystem.SQLServer2005 && _metaData[i].IsNewKatmaiDateTimeType)
            {
                data = _data[i].KatmaiDateTimeSqlString;
            }
            else
            {
                data = _data[i].SqlString;
            }
            return new SqlChars(data);
        }

        /// <include file='..\..\..\..\..\..\..\doc\snippets\Microsoft.Data.SqlClient\SqlDataReader.xml' path='docs/members[@name="SqlDataReader"]/GetSqlDateTime/*' />
        virtual public SqlDateTime GetSqlDateTime(int i)
        {
            ReadColumn(i);
            return _data[i].SqlDateTime;
        }

        /// <include file='..\..\..\..\..\..\..\doc\snippets\Microsoft.Data.SqlClient\SqlDataReader.xml' path='docs/members[@name="SqlDataReader"]/GetSqlDecimal/*' />
        virtual public SqlDecimal GetSqlDecimal(int i)
        {
            ReadColumn(i);
            return _data[i].SqlDecimal;
        }

        /// <include file='..\..\..\..\..\..\..\doc\snippets\Microsoft.Data.SqlClient\SqlDataReader.xml' path='docs/members[@name="SqlDataReader"]/GetSqlGuid/*' />
        virtual public SqlGuid GetSqlGuid(int i)
        {
            ReadColumn(i);
            return _data[i].SqlGuid;
        }

        /// <include file='..\..\..\..\..\..\..\doc\snippets\Microsoft.Data.SqlClient\SqlDataReader.xml' path='docs/members[@name="SqlDataReader"]/GetSqlDouble/*' />
        virtual public SqlDouble GetSqlDouble(int i)
        {
            ReadColumn(i);
            return _data[i].SqlDouble;
        }

        /// <include file='..\..\..\..\..\..\..\doc\snippets\Microsoft.Data.SqlClient\SqlDataReader.xml' path='docs/members[@name="SqlDataReader"]/GetSqlInt16/*' />
        virtual public SqlInt16 GetSqlInt16(int i)
        {
            ReadColumn(i);
            return _data[i].SqlInt16;
        }

        /// <include file='..\..\..\..\..\..\..\doc\snippets\Microsoft.Data.SqlClient\SqlDataReader.xml' path='docs/members[@name="SqlDataReader"]/GetSqlInt32/*' />
        virtual public SqlInt32 GetSqlInt32(int i)
        {
            ReadColumn(i);
            return _data[i].SqlInt32;
        }

        /// <include file='..\..\..\..\..\..\..\doc\snippets\Microsoft.Data.SqlClient\SqlDataReader.xml' path='docs/members[@name="SqlDataReader"]/GetSqlInt64/*' />
        virtual public SqlInt64 GetSqlInt64(int i)
        {
            ReadColumn(i);
            return _data[i].SqlInt64;
        }

        /// <include file='..\..\..\..\..\..\..\doc\snippets\Microsoft.Data.SqlClient\SqlDataReader.xml' path='docs/members[@name="SqlDataReader"]/GetSqlMoney/*' />
        virtual public SqlMoney GetSqlMoney(int i)
        {
            ReadColumn(i);
            return _data[i].SqlMoney;
        }

        /// <include file='..\..\..\..\..\..\..\doc\snippets\Microsoft.Data.SqlClient\SqlDataReader.xml' path='docs/members[@name="SqlDataReader"]/GetSqlSingle/*' />
        virtual public SqlSingle GetSqlSingle(int i)
        {
            ReadColumn(i);
            return _data[i].SqlSingle;
        }

        /// <include file='..\..\..\..\..\..\..\doc\snippets\Microsoft.Data.SqlClient\SqlDataReader.xml' path='docs/members[@name="SqlDataReader"]/GetSqlString/*' />
        // UNDONE: need non-unicode SqlString support
        virtual public SqlString GetSqlString(int i)
        {
            ReadColumn(i);

            if (_typeSystem <= SqlConnectionString.TypeSystem.SQLServer2005 && _metaData[i].IsNewKatmaiDateTimeType)
            {
                return _data[i].KatmaiDateTimeSqlString;
            }

            return _data[i].SqlString;
        }

        /// <include file='..\..\..\..\..\..\..\doc\snippets\Microsoft.Data.SqlClient\SqlDataReader.xml' path='docs/members[@name="SqlDataReader"]/GetSqlXml/*' />
        virtual public SqlXml GetSqlXml(int i)
        {
            ReadColumn(i);
            SqlXml sx = null;

            if (_typeSystem != SqlConnectionString.TypeSystem.SQLServer2000)
            {
                // TypeSystem.SQLServer2005

                sx = _data[i].IsNull ? SqlXml.Null : _data[i].SqlCachedBuffer.ToSqlXml();
            }
            else
            {
                // TypeSystem.SQLServer2000

                // First, attempt to obtain SqlXml value.  If not SqlXml, we will throw the appropriate
                // cast exception.
                sx = _data[i].IsNull ? SqlXml.Null : _data[i].SqlCachedBuffer.ToSqlXml();

                // If the above succeeds, then we received a valid SqlXml instance, now we need to force
                // an InvalidCastException since SqlXml is not exposed with the version knob in this setting.
                // To do so, we simply force the exception by casting the string representation of the value
                // To SqlXml.
                object temp = (object)_data[i].String;
                sx = (SqlXml)temp;
            }

            return sx;
        }

        /// <include file='..\..\..\..\..\..\..\doc\snippets\Microsoft.Data.SqlClient\SqlDataReader.xml' path='docs/members[@name="SqlDataReader"]/GetSqlValue/*' />
        virtual public object GetSqlValue(int i)
        {
            SqlStatistics statistics = null;
            try
            {
                statistics = SqlStatistics.StartTimer(Statistics);

                SetTimeout(_defaultTimeoutMilliseconds);
                return GetSqlValueInternal(i);
            }
            finally
            {
                SqlStatistics.StopTimer(statistics);
            }
        }

        private object GetSqlValueInternal(int i)
        {
            if (_currentTask != null)
            {
                throw ADP.AsyncOperationPending();
            }

            Debug.Assert(_stateObj == null || _stateObj._syncOverAsync, "Should not attempt pends in a synchronous call");
            bool result = TryReadColumn(i, setTimeout: false);
            if (!result)
            { throw SQL.SynchronousCallMayNotPend(); }

            return GetSqlValueFromSqlBufferInternal(_data[i], _metaData[i]);
        }

        // NOTE: This method is called by the fast-paths in Async methods and, therefore, should be resilient to the DataReader being closed
        //       Always make sure to take reference copies of anything set to null in TryCloseInternal()
        private object GetSqlValueFromSqlBufferInternal(SqlBuffer data, _SqlMetaData metaData)
        {
            // Dev11 Bug #336820, Dev10 Bug #479607 (SqlClient: IsDBNull always returns false for timestamp datatype)
            // Due to a bug in TdsParser.GetNullSqlValue, Timestamps' IsNull is not correctly set - so we need to bypass the following check
            Debug.Assert(!data.IsEmpty || data.IsNull || metaData.type == SqlDbType.Timestamp, "Data has been read, but the buffer is empty");

            // Convert Katmai types to string
            if (_typeSystem <= SqlConnectionString.TypeSystem.SQLServer2005 && metaData.IsNewKatmaiDateTimeType)
            {
                return data.KatmaiDateTimeSqlString;
            }
            else if (_typeSystem <= SqlConnectionString.TypeSystem.SQLServer2005 && metaData.IsLargeUdt)
            {
                return data.SqlValue;
            }
            else if (_typeSystem != SqlConnectionString.TypeSystem.SQLServer2000)
            {
                // TypeSystem.SQLServer2005

                if (metaData.type == SqlDbType.Udt)
                {
                    var connection = _connection;
                    if (connection != null)
                    {
                        connection.CheckGetExtendedUDTInfo(metaData, true);
                        return connection.GetUdtValue(data.Value, metaData, false);
                    }
                    else
                    {
                        throw ADP.DataReaderClosed("GetSqlValueFromSqlBufferInternal");
                    }
                }
                else
                {
                    return data.SqlValue;
                }
            }
            else
            {
                // TypeSystem.SQLServer2000

                if (metaData.type == SqlDbType.Xml)
                {
                    return data.SqlString;
                }
                else
                {
                    return data.SqlValue;
                }
            }
        }

        /// <include file='..\..\..\..\..\..\..\doc\snippets\Microsoft.Data.SqlClient\SqlDataReader.xml' path='docs/members[@name="SqlDataReader"]/GetSqlValues/*' />
        virtual public int GetSqlValues(object[] values)
        {
            SqlStatistics statistics = null;
            try
            {
                statistics = SqlStatistics.StartTimer(Statistics);
                CheckDataIsReady();
                if (null == values)
                {
                    throw ADP.ArgumentNull("values");
                }

                SetTimeout(_defaultTimeoutMilliseconds);

                int copyLen = (values.Length < _metaData.visibleColumns) ? values.Length : _metaData.visibleColumns;

                for (int i = 0; i < copyLen; i++)
                {
                    values[_metaData.indexMap[i]] = GetSqlValueInternal(i);
                }
                return copyLen;
            }
            finally
            {
                SqlStatistics.StopTimer(statistics);
            }
        }

        /// <include file='..\..\..\..\..\..\..\doc\snippets\Microsoft.Data.SqlClient\SqlDataReader.xml' path='docs/members[@name="SqlDataReader"]/GetString/*' />
        override public string GetString(int i)
        {
            ReadColumn(i);

            // Convert katmai value to string if type system knob is 2005 or earlier
            if (_typeSystem <= SqlConnectionString.TypeSystem.SQLServer2005 && _metaData[i].IsNewKatmaiDateTimeType)
            {
                return _data[i].KatmaiDateTimeString;
            }

            return _data[i].String;
        }

        /// <include file='..\..\..\..\..\..\..\doc\snippets\Microsoft.Data.SqlClient\SqlDataReader.xml' path='docs/members[@name="SqlDataReader"]/GetFieldValue/*' />
        override public T GetFieldValue<T>(int i)
        {
            SqlStatistics statistics = null;
            try
            {
                statistics = SqlStatistics.StartTimer(Statistics);

                SetTimeout(_defaultTimeoutMilliseconds);
                return GetFieldValueInternal<T>(i);
            }
            finally
            {
                SqlStatistics.StopTimer(statistics);
            }
        }

        /// <include file='..\..\..\..\..\..\..\doc\snippets\Microsoft.Data.SqlClient\SqlDataReader.xml' path='docs/members[@name="SqlDataReader"]/GetValue/*' />
        override public object GetValue(int i)
        {
            SqlStatistics statistics = null;
            try
            {
                statistics = SqlStatistics.StartTimer(Statistics);

                SetTimeout(_defaultTimeoutMilliseconds);
                return GetValueInternal(i);
            }
            finally
            {
                SqlStatistics.StopTimer(statistics);
            }
        }

        /// <include file='..\..\..\..\..\..\..\doc\snippets\Microsoft.Data.SqlClient\SqlDataReader.xml' path='docs/members[@name="SqlDataReader"]/GetTimeSpan/*' />
        virtual public TimeSpan GetTimeSpan(int i)
        {
            ReadColumn(i);

            TimeSpan t = _data[i].Time;

            if (_typeSystem <= SqlConnectionString.TypeSystem.SQLServer2005)
            {
                // TypeSystem.SQLServer2005 or less

                // If the above succeeds, then we received a valid TimeSpan instance, now we need to force
                // an InvalidCastException since TimeSpan is not exposed with the version knob in this setting.
                // To do so, we simply force the exception by casting the string representation of the value
                // To TimeSpan.
                object temp = (object)_data[i].String;
                t = (TimeSpan)temp;
            }

            return t;
        }

        /// <include file='..\..\..\..\..\..\..\doc\snippets\Microsoft.Data.SqlClient\SqlDataReader.xml' path='docs/members[@name="SqlDataReader"]/GetDateTimeOffset/*' />
        virtual public DateTimeOffset GetDateTimeOffset(int i)
        {
            ReadColumn(i);

            DateTimeOffset dto = _data[i].DateTimeOffset;

            if (_typeSystem <= SqlConnectionString.TypeSystem.SQLServer2005)
            {
                // TypeSystem.SQLServer2005 or less

                // If the above succeeds, then we received a valid DateTimeOffset instance, now we need to force
                // an InvalidCastException since DateTime is not exposed with the version knob in this setting.
                // To do so, we simply force the exception by casting the string representation of the value
                // To DateTimeOffset.
                object temp = (object)_data[i].String;
                dto = (DateTimeOffset)temp;
            }

            return dto;
        }

        private object GetValueInternal(int i)
        {
            if (_currentTask != null)
            {
                throw ADP.AsyncOperationPending();
            }

            Debug.Assert(_stateObj == null || _stateObj._syncOverAsync, "Should not attempt pends in a synchronous call");
            bool result = TryReadColumn(i, setTimeout: false);
            if (!result)
            { throw SQL.SynchronousCallMayNotPend(); }

            return GetValueFromSqlBufferInternal(_data[i], _metaData[i]);
        }

        // NOTE: This method is called by the fast-paths in Async methods and, therefore, should be resilient to the DataReader being closed
        //       Always make sure to take reference copies of anything set to null in TryCloseInternal()
        private object GetValueFromSqlBufferInternal(SqlBuffer data, _SqlMetaData metaData)
        {
            // Dev11 Bug #336820, Dev10 Bug #479607 (SqlClient: IsDBNull always returns false for timestamp datatype)
            // Due to a bug in TdsParser.GetNullSqlValue, Timestamps' IsNull is not correctly set - so we need to bypass the following check
            Debug.Assert(!data.IsEmpty || data.IsNull || metaData.type == SqlDbType.Timestamp, "Data has been read, but the buffer is empty");

            if (_typeSystem <= SqlConnectionString.TypeSystem.SQLServer2005 && metaData.IsNewKatmaiDateTimeType)
            {
                if (data.IsNull)
                {
                    return DBNull.Value;
                }
                else
                {
                    return data.KatmaiDateTimeString;
                }
            }
            else if (_typeSystem <= SqlConnectionString.TypeSystem.SQLServer2005 && metaData.IsLargeUdt)
            {
                return data.Value;
            }
            else if (_typeSystem != SqlConnectionString.TypeSystem.SQLServer2000)
            {
                // TypeSystem.SQLServer2005

                if (metaData.type != SqlDbType.Udt)
                {
                    return data.Value;
                }
                else
                {
                    var connection = _connection;
                    if (connection != null)
                    {
                        connection.CheckGetExtendedUDTInfo(metaData, true);
                        return connection.GetUdtValue(data.Value, metaData, true);
                    }
                    else
                    {
                        throw ADP.DataReaderClosed("GetValueFromSqlBufferInternal");
                    }
                }
            }
            else
            {
                // TypeSystem.SQLServer2000
                return data.Value;
            }
        }

        private T GetFieldValueInternal<T>(int i)
        {
            if (_currentTask != null)
            {
                throw ADP.AsyncOperationPending();
            }

            Debug.Assert(_stateObj == null || _stateObj._syncOverAsync, "Should not attempt pends in a synchronous call");
            bool result = TryReadColumn(i, setTimeout: false);
            if (!result)
            { throw SQL.SynchronousCallMayNotPend(); }

            return GetFieldValueFromSqlBufferInternal<T>(_data[i], _metaData[i]);
        }

        private T GetFieldValueFromSqlBufferInternal<T>(SqlBuffer data, _SqlMetaData metaData)
        {
            Type typeofT = typeof(T);
            if (_typeofINullable.IsAssignableFrom(typeofT))
            {
                // If its a SQL Type or Nullable UDT
                object rawValue = GetSqlValueFromSqlBufferInternal(data, metaData);

                if (typeofT == _typeofSqlString)
                {
                    // Special case: User wants SqlString, but we have a SqlXml
                    // SqlXml can not be typecast into a SqlString, but we need to support SqlString on XML Types - so do a manual conversion
                    SqlXml xmlValue = rawValue as SqlXml;
                    if (xmlValue != null)
                    {
                        if (xmlValue.IsNull)
                        {
                            rawValue = SqlString.Null;
                        }
                        else
                        {
                            rawValue = new SqlString(xmlValue.Value);
                        }
                    }
                }

                return (T)rawValue;
            }
            else
            {
                if (typeof(XmlReader) == typeofT)
                {
                    if (metaData.metaType.SqlDbType != SqlDbType.Xml)
                    {
                        throw SQL.XmlReaderNotSupportOnColumnType(metaData.column);
                    }
                    else
                    {
                        object clrValue = null;
                        if (!data.IsNull)
                        {
                            clrValue = GetValueFromSqlBufferInternal(data, metaData);
                        }
                        if (clrValue is null)
                        { // covers IsNull and when there is data which is present but is a clr null somehow
                            return (T)(object)SqlTypeWorkarounds.SqlXmlCreateSqlXmlReader(
                                new MemoryStream(Array.Empty<byte>(), writable: false),
                                closeInput: true
                            );
                        }
                        else if (clrValue.GetType() == typeof(string))
                        {
                            return (T)(object)SqlTypeWorkarounds.SqlXmlCreateSqlXmlReader(
                                new StringReader(clrValue as string),
                                closeInput: true
                            );
                        }
                        else
                        {
                            // try the type cast to throw the invalid cast exception and inform the user what types they're trying to use and that why it is wrong
                            return (T)clrValue;
                        }
                    }
                }
                else
                {
                    // Otherwise Its a CLR or non-Nullable UDT
                    try
                    {
                        return (T)GetValueFromSqlBufferInternal(data, metaData);
                    }
                    catch (InvalidCastException)
                    {
                        if (data.IsNull)
                        {
                            // If the value was actually null, then we should throw a SqlNullValue instead
                            throw SQL.SqlNullValue();
                        }
                        else
                        {
                            // Legitmate InvalidCast, rethrow
                            throw;
                        }
                    }
                }
            }
        }

        /// <include file='..\..\..\..\..\..\..\doc\snippets\Microsoft.Data.SqlClient\SqlDataReader.xml' path='docs/members[@name="SqlDataReader"]/GetValues/*' />
        override public int GetValues(object[] values)
        {
            SqlStatistics statistics = null;
            bool sequentialAccess = IsCommandBehavior(CommandBehavior.SequentialAccess);

            try
            {
                statistics = SqlStatistics.StartTimer(Statistics);

                if (null == values)
                {
                    throw ADP.ArgumentNull("values");
                }

                CheckMetaDataIsReady();

                int copyLen = (values.Length < _metaData.visibleColumns) ? values.Length : _metaData.visibleColumns;
                int maximumColumn = copyLen - 1;

                SetTimeout(_defaultTimeoutMilliseconds);

                // Temporarily disable sequential access
                _commandBehavior &= ~CommandBehavior.SequentialAccess;

                // Read in all of the columns in one TryReadColumn call
                bool result = TryReadColumn(maximumColumn, setTimeout: false);
                if (!result)
                { throw SQL.SynchronousCallMayNotPend(); }

                for (int i = 0; i < copyLen; i++)
                {
                    // Get the usable, TypeSystem-compatible value from the iternal buffer
                    values[_metaData.indexMap[i]] = GetValueFromSqlBufferInternal(_data[i], _metaData[i]);

                    // If this is sequential access, then we need to wipe the internal buffer
                    if ((sequentialAccess) && (i < maximumColumn))
                    {
                        _data[i].Clear();
                    }
                }

                return copyLen;
            }
            finally
            {
                // Restore sequential access
                if (sequentialAccess)
                {
                    _commandBehavior |= CommandBehavior.SequentialAccess;
                }

                SqlStatistics.StopTimer(statistics);
            }
        }

        private MetaType GetVersionedMetaType(MetaType actualMetaType)
        {
            Debug.Assert(_typeSystem == SqlConnectionString.TypeSystem.SQLServer2000, "Should not be in this function under anything else but SQLServer2000");

            MetaType metaType = null;

            if (actualMetaType == MetaType.MetaUdt)
            {
                metaType = MetaType.MetaVarBinary;
            }
            else if (actualMetaType == MetaType.MetaXml)
            {
                metaType = MetaType.MetaNText;
            }
            else if (actualMetaType == MetaType.MetaMaxVarBinary)
            {
                metaType = MetaType.MetaImage;
            }
            else if (actualMetaType == MetaType.MetaMaxVarChar)
            {
                metaType = MetaType.MetaText;
            }
            else if (actualMetaType == MetaType.MetaMaxNVarChar)
            {
                metaType = MetaType.MetaNText;
            }
            else
            {
                metaType = actualMetaType;
            }

            return metaType;
        }

        private bool TryHasMoreResults(out bool moreResults)
        {
            if (null != _parser)
            {
                bool moreRows;
                if (!TryHasMoreRows(out moreRows))
                {
                    moreResults = false;
                    return false;
                }
                if (moreRows)
                {
                    // When does this happen?  This is only called from NextResult(), which loops until Read() false.
                    moreResults = false;
                    return true;
                }

                Debug.Assert(null != _command, "unexpected null command from the data reader!");

                while (_stateObj._pendingData)
                {
                    byte token;
                    if (!_stateObj.TryPeekByte(out token))
                    {
                        moreResults = false;
                        return false;
                    }

                    switch (token)
                    {
                        case TdsEnums.SQLALTROW:
                            if (_altRowStatus == ALTROWSTATUS.Null)
                            {
                                // cache the regular metadata
                                _altMetaDataSetCollection.metaDataSet = _metaData;
                                _metaData = null;
                            }
                            else
                            {
                                Debug.Assert(_altRowStatus == ALTROWSTATUS.Done, "invalid AltRowStatus");
                            }
                            _altRowStatus = ALTROWSTATUS.AltRow;
                            _hasRows = true;
                            moreResults = true;
                            return true;
                        case TdsEnums.SQLROW:
                        case TdsEnums.SQLNBCROW:
                            // always happens if there is a row following an altrow
                            moreResults = true;
                            return true;

                        // VSTFDEVDIV 926281: DONEINPROC case is missing here; we have decided to reject this bug as it would result in breaking change
                        // from Orcas RTM/SP1 and Dev10 RTM. See the bug for more details.
                        // case TdsEnums.DONEINPROC:
                        case TdsEnums.SQLDONE:
                            Debug.Assert(_altRowStatus == ALTROWSTATUS.Done || _altRowStatus == ALTROWSTATUS.Null, "invalid AltRowStatus");
                            _altRowStatus = ALTROWSTATUS.Null;
                            _metaData = null;
                            _altMetaDataSetCollection = null;
                            moreResults = true;
                            return true;
                        case TdsEnums.SQLCOLMETADATA:
                            moreResults = true;
                            return true;
                    }

                    // Dev11 Bug 316483: Stuck at SqlDataReader::TryHasMoreResults using MARS
                    // http://vstfdevdiv:8080/web/wi.aspx?pcguid=22f9acc9-569a-41ff-b6ac-fac1b6370209&id=316483
                    // TryRun() will immediately return if the TdsParser is closed\broken, causing us to enter an infinite loop
                    // Instead, we will throw a closed connection exception
                    if (_parser.State == TdsParserState.Broken || _parser.State == TdsParserState.Closed)
                    {
                        throw ADP.ClosedConnectionError();
                    }

                    bool ignored;
                    if (!_parser.TryRun(RunBehavior.ReturnImmediately, _command, this, null, _stateObj, out ignored))
                    {
                        moreResults = false;
                        return false;
                    }
                }
            }
            moreResults = false;
            return true;
        }

        private bool TryHasMoreRows(out bool moreRows)
        {
            if (null != _parser)
            {
                if (_sharedState._dataReady)
                {
                    moreRows = true;
                    return true;
                }

                // NextResult: previous call to NextResult started to process the altrowpackage, can't peek anymore
                // Read: Read prepared for final processing of altrow package, No more Rows until NextResult ...
                // Done: Done processing the altrow, no more rows until NextResult ...
                switch (_altRowStatus)
                {
                    case ALTROWSTATUS.AltRow:
                        moreRows = true;
                        return true;
                    case ALTROWSTATUS.Done:
                        moreRows = false;
                        return true;
                }
                if (_stateObj._pendingData)
                {
                    // Consume error's, info's, done's on HasMoreRows, so user obtains error on Read.
                    // Previous bug where Read() would return false with error on the wire in the case
                    // of metadata and error immediately following.  See MDAC 78285 and 75225.

                    // BUGBUG - currently in V1 the if (_parser.PendingData) does not
                    // exist, so under certain conditions HasMoreRows can timeout.  However,
                    // this should only occur when executing as SqlBatch and returning a reader.
                    // Updated - SQL Bug: 20001249
                    // Modifed while loop and added parsedDoneToken, to revert a regression from everettfs.
                    // "Error Exceptions" are now only thown in read when a error occures in the exception, otherwise the exception will be thrown on the call to get the next result set.
                    // resultset.

                    // process any done, doneproc and doneinproc token streams and
                    // any order, error or info token preceeding the first done, doneproc or doneinproc token stream
                    byte b;
                    if (!_stateObj.TryPeekByte(out b))
                    {
                        moreRows = false;
                        return false;
                    }
                    bool ParsedDoneToken = false;

                    while (b == TdsEnums.SQLDONE ||
                            b == TdsEnums.SQLDONEPROC ||
                            b == TdsEnums.SQLDONEINPROC ||
                            !ParsedDoneToken && (
                                b == TdsEnums.SQLSESSIONSTATE ||
                                b == TdsEnums.SQLENVCHANGE ||
                                b == TdsEnums.SQLORDER ||
                                b == TdsEnums.SQLERROR ||
                                b == TdsEnums.SQLINFO))
                    {

                        if (b == TdsEnums.SQLDONE ||
                            b == TdsEnums.SQLDONEPROC ||
                            b == TdsEnums.SQLDONEINPROC)
                        {
                            ParsedDoneToken = true;
                        }

                        // Dev11 Bug 316483: Stuck at SqlDataReader::TryHasMoreResults when using MARS
                        // http://vstfdevdiv:8080/web/wi.aspx?pcguid=22f9acc9-569a-41ff-b6ac-fac1b6370209&id=316483
                        // TryRun() will immediately return if the TdsParser is closed\broken, causing us to enter an infinite loop
                        // Instead, we will throw a closed connection exception
                        if (_parser.State == TdsParserState.Broken || _parser.State == TdsParserState.Closed)
                        {
                            throw ADP.ClosedConnectionError();
                        }

                        bool ignored;
                        if (!_parser.TryRun(RunBehavior.ReturnImmediately, _command, this, null, _stateObj, out ignored))
                        {
                            moreRows = false;
                            return false;
                        }
                        if (_stateObj._pendingData)
                        {
                            if (!_stateObj.TryPeekByte(out b))
                            {
                                moreRows = false;
                                return false;
                            }
                        }
                        else
                        {
                            break;
                        }
                    }

                    // Only return true when we are positioned on a row token.
                    if (IsRowToken(b))
                    {
                        moreRows = true;
                        return true;
                    }
                }
            }
            moreRows = false;
            return true;
        }

        private bool IsRowToken(byte token)
        {
            return TdsEnums.SQLROW == token || TdsEnums.SQLNBCROW == token;
        }

        /// <include file='..\..\..\..\..\..\..\doc\snippets\Microsoft.Data.SqlClient\SqlDataReader.xml' path='docs/members[@name="SqlDataReader"]/IsDBNull/*' />
        override public bool IsDBNull(int i)
        {
            if ((IsCommandBehavior(CommandBehavior.SequentialAccess)) && ((_sharedState._nextColumnHeaderToRead > i + 1) || (_lastColumnWithDataChunkRead > i)))
            {
                // Bug 447026 : A breaking change in System.Data .NET 4.5 for calling IsDBNull on commands in SequentialAccess mode
                // http://vstfdevdiv:8080/web/wi.aspx?pcguid=22f9acc9-569a-41ff-b6ac-fac1b6370209&id=447026
                // In .NET 4.0 and previous, it was possible to read a previous column using IsDBNull when in sequential mode
                // However, since it had already gone past the column, the current IsNull value is simply returned

                // To replicate this behavior we will skip CheckHeaderIsReady\ReadColumnHeader and instead just check that the reader is ready and the column is valid
                CheckMetaDataIsReady(columnIndex: i);
            }
            else
            {
                CheckHeaderIsReady(columnIndex: i, methodName: "IsDBNull");

                SetTimeout(_defaultTimeoutMilliseconds);

                ReadColumnHeader(i);    // header data only
            }

            return _data[i].IsNull;
        }

        /// <include file='..\..\..\..\..\..\..\doc\snippets\Microsoft.Data.SqlClient\SqlDataReader.xml' path='docs/members[@name="SqlDataReader"]/IsCommandBehavior/*' />
        protected internal bool IsCommandBehavior(CommandBehavior condition)
        {
            return (condition == (condition & _commandBehavior));
        }

        /// <include file='..\..\..\..\..\..\..\doc\snippets\Microsoft.Data.SqlClient\SqlDataReader.xml' path='docs/members[@name="SqlDataReader"]/NextResult/*' />
        override public bool NextResult()
        {
            if (_currentTask != null)
            {
                throw SQL.PendingBeginXXXExists();
            }

            bool more;
            bool result;

            Debug.Assert(_stateObj == null || _stateObj._syncOverAsync, "Should not attempt pends in a synchronous call");
            result = TryNextResult(out more);

            if (!result)
            { throw SQL.SynchronousCallMayNotPend(); }
            return more;
        }

        // recordset is automatically positioned on the first result set
        private bool TryNextResult(out bool more)
        {
            SqlStatistics statistics = null;
            using (TryEventScope.Create("<sc.SqlDataReader.NextResult|API> {0}", ObjectID))
            {
                RuntimeHelpers.PrepareConstrainedRegions();

                try
                {
#if DEBUG
                    TdsParser.ReliabilitySection tdsReliabilitySection = new TdsParser.ReliabilitySection();

                    RuntimeHelpers.PrepareConstrainedRegions();
                    try
                    {
                        tdsReliabilitySection.Start();
#else
                {
#endif //DEBUG
                        statistics = SqlStatistics.StartTimer(Statistics);

                        SetTimeout(_defaultTimeoutMilliseconds);

                        if (IsClosed)
                        {
                            throw ADP.DataReaderClosed("NextResult");
                        }
                        _fieldNameLookup = null;

                        bool success = false; // WebData 100390
                        _hasRows = false; // reset HasRows

                        // if we are specifically only processing a single result, then read all the results off the wire and detach
                        if (IsCommandBehavior(CommandBehavior.SingleResult))
                        {
                            if (!TryCloseInternal(false /*closeReader*/))
                            {
                                more = false;
                                return false;
                            }

                            // In the case of not closing the reader, null out the metadata AFTER
                            // CloseInternal finishes - since CloseInternal may go to the wire
                            // and use the metadata.
                            ClearMetaData();
                            more = success;
                            return true;
                        }

                        if (null != _parser)
                        {
                            // if there are more rows, then skip them, the user wants the next result
                            bool moreRows = true;
                            while (moreRows)
                            {
                                if (!TryReadInternal(false, out moreRows))
                                { // don't reset set the timeout value
                                    more = false;
                                    return false;
                                }
                            }
                        }

                        // we may be done, so continue only if we have not detached ourselves from the parser
                        if (null != _parser)
                        {
                            bool moreResults;
                            if (!TryHasMoreResults(out moreResults))
                            {
                                more = false;
                                return false;
                            }
                            if (moreResults)
                            {
                                _metaDataConsumed = false;
                                _browseModeInfoConsumed = false;

                                switch (_altRowStatus)
                                {
                                    case ALTROWSTATUS.AltRow:
                                        int altRowId;
                                        if (!_parser.TryGetAltRowId(_stateObj, out altRowId))
                                        {
                                            more = false;
                                            return false;
                                        }
                                        _SqlMetaDataSet altMetaDataSet = _altMetaDataSetCollection.GetAltMetaData(altRowId);
                                        if (altMetaDataSet != null)
                                        {
                                            _metaData = altMetaDataSet;
                                        }
                                        Debug.Assert((_metaData != null), "Can't match up altrowmetadata");
                                        break;
                                    case ALTROWSTATUS.Done:
                                        // restore the row-metaData
                                        _metaData = _altMetaDataSetCollection.metaDataSet;
                                        Debug.Assert(_altRowStatus == ALTROWSTATUS.Done, "invalid AltRowStatus");
                                        _altRowStatus = ALTROWSTATUS.Null;
                                        break;
                                    default:
                                        if (!TryConsumeMetaData())
                                        {
                                            more = false;
                                            return false;
                                        }
                                        if (_metaData == null)
                                        {
                                            more = false;
                                            return true;
                                        }
                                        break;
                                }

                                success = true;
                            }
                            else
                            {
                                // detach the parser from this reader now
                                if (!TryCloseInternal(false /*closeReader*/))
                                {
                                    more = false;
                                    return false;
                                }

                                // In the case of not closing the reader, null out the metadata AFTER
                                // CloseInternal finishes - since CloseInternal may go to the wire
                                // and use the metadata.
                                if (!TrySetMetaData(null, false))
                                {
                                    more = false;
                                    return false;
                                }
                            }
                        }
                        else
                        {
                            // Clear state in case of Read calling CloseInternal() then user calls NextResult()
                            // MDAC 81986.  Or, also the case where the Read() above will do essentially the same
                            // thing.
                            ClearMetaData();
                        }

                        more = success;
                        return true;
                    }
#if DEBUG
                    finally
                    {
                        tdsReliabilitySection.Stop();
                    }
#endif //DEBUG
                }
                catch (System.OutOfMemoryException e)
                {
                    _isClosed = true;
                    if (null != _connection)
                    {
                        _connection.Abort(e);
                    }
                    throw;
                }
                catch (System.StackOverflowException e)
                {
                    _isClosed = true;
                    if (null != _connection)
                    {
                        _connection.Abort(e);
                    }
                    throw;
                }
                catch (System.Threading.ThreadAbortException e)
                {
                    _isClosed = true;
                    if (null != _connection)
                    {
                        _connection.Abort(e);
                    }
                    throw;
                }
                finally
                {
                    SqlStatistics.StopTimer(statistics);
                }
            }
        }

        /// <include file='..\..\..\..\..\..\..\doc\snippets\Microsoft.Data.SqlClient\SqlDataReader.xml' path='docs/members[@name="SqlDataReader"]/Read/*' />
        // user must call Read() to position on the first row
        override public bool Read()
        {
            if (_currentTask != null)
            {
                throw SQL.PendingBeginXXXExists();
            }

            bool more;
            bool result;

            Debug.Assert(_stateObj == null || _stateObj._syncOverAsync, "Should not attempt pends in a synchronous call");
            result = TryReadInternal(true, out more);

            if (!result)
            { throw SQL.SynchronousCallMayNotPend(); }
            return more;
        }

        // user must call Read() to position on the first row
        private bool TryReadInternal(bool setTimeout, out bool more)
        {
            SqlStatistics statistics = null;
            using (TryEventScope.Create("<sc.SqlDataReader.Read|API> {0}", ObjectID))
            {
                RuntimeHelpers.PrepareConstrainedRegions();

                try
                {
#if DEBUG
                    TdsParser.ReliabilitySection tdsReliabilitySection = new TdsParser.ReliabilitySection();

                    RuntimeHelpers.PrepareConstrainedRegions();
                    try
                    {
                        tdsReliabilitySection.Start();
#else
                {
#endif //DEBUG
                        statistics = SqlStatistics.StartTimer(Statistics);

                        if (null != _parser)
                        {
                            if (setTimeout)
                            {
                                SetTimeout(_defaultTimeoutMilliseconds);
                            }
                            if (_sharedState._dataReady)
                            {
                                if (!TryCleanPartialRead())
                                {
                                    more = false;
                                    return false;
                                }
                            }

                            // clear out our buffers
                            SqlBuffer.Clear(_data);

                            _sharedState._nextColumnHeaderToRead = 0;
                            _sharedState._nextColumnDataToRead = 0;
                            _sharedState._columnDataBytesRemaining = -1; // unknown
                            _lastColumnWithDataChunkRead = -1;

                            if (!_haltRead)
                            {
                                bool moreRows;
                                if (!TryHasMoreRows(out moreRows))
                                {
                                    more = false;
                                    return false;
                                }
                                if (moreRows)
                                {
                                    // read the row from the backend (unless it's an altrow were the marker is already inside the altrow ...)
                                    while (_stateObj._pendingData)
                                    {
                                        if (_altRowStatus != ALTROWSTATUS.AltRow)
                                        {
                                            // if this is an ordinary row we let the run method consume the ROW token
                                            if (!_parser.TryRun(RunBehavior.ReturnImmediately, _command, this, null, _stateObj, out _sharedState._dataReady))
                                            {
                                                more = false;
                                                return false;
                                            }
                                            if (_sharedState._dataReady)
                                            {
                                                break;
                                            }
                                        }
                                        else
                                        {
                                            // ALTROW token and AltrowId are already consumed ...
                                            Debug.Assert(_altRowStatus == ALTROWSTATUS.AltRow, "invalid AltRowStatus");
                                            _altRowStatus = ALTROWSTATUS.Done;
                                            _sharedState._dataReady = true;
                                            break;
                                        }
                                    }
                                    if (_sharedState._dataReady)
                                    {
                                        _haltRead = IsCommandBehavior(CommandBehavior.SingleRow);
                                        more = true;
                                        return true;
                                    }
                                }

                                if (!_stateObj._pendingData)
                                {
                                    if (!TryCloseInternal(false /*closeReader*/))
                                    {
                                        more = false;
                                        return false;
                                    }
                                }
                            }
                            else
                            {
                                // if we did not get a row and halt is true, clean off rows of result
                                // success must be false - or else we could have just read off row and set
                                // halt to true
                                bool moreRows;
                                if (!TryHasMoreRows(out moreRows))
                                {
                                    more = false;
                                    return false;
                                }
                                while (moreRows)
                                {
                                    // if we are in SingleRow mode, and we've read the first row,
                                    // read the rest of the rows, if any
                                    while (_stateObj._pendingData && !_sharedState._dataReady)
                                    {
                                        if (!_parser.TryRun(RunBehavior.ReturnImmediately, _command, this, null, _stateObj, out _sharedState._dataReady))
                                        {
                                            more = false;
                                            return false;
                                        }
                                    }

                                    if (_sharedState._dataReady)
                                    {
                                        if (!TryCleanPartialRead())
                                        {
                                            more = false;
                                            return false;
                                        }
                                    }

                                    // clear out our buffers
                                    SqlBuffer.Clear(_data);

                                    _sharedState._nextColumnHeaderToRead = 0;

                                    if (!TryHasMoreRows(out moreRows))
                                    {
                                        more = false;
                                        return false;
                                    }
                                }

                                // reset haltRead
                                _haltRead = false;
                            }
                        }
                        else if (IsClosed)
                        {
                            throw ADP.DataReaderClosed("Read");
                        }
                        more = false;

#if DEBUG
                        if ((!_sharedState._dataReady) && (_stateObj._pendingData))
                        {
                            byte token;
                            if (!_stateObj.TryPeekByte(out token))
                            {
                                return false;
                            }

                            Debug.Assert(TdsParser.IsValidTdsToken(token), $"DataReady is false, but next token is invalid: {token,-2:X2}");
                        }
#endif

                        return true;
                    }
#if DEBUG
                    finally
                    {
                        tdsReliabilitySection.Stop();
                    }
#endif //DEBUG
                }
                catch (System.OutOfMemoryException e)
                {
                    _isClosed = true;
                    SqlConnection con = _connection;
                    if (con != null)
                    {
                        con.Abort(e);
                    }
                    throw;
                }
                catch (System.StackOverflowException e)
                {
                    _isClosed = true;
                    SqlConnection con = _connection;
                    if (con != null)
                    {
                        con.Abort(e);
                    }
                    throw;
                }
                catch (System.Threading.ThreadAbortException e)
                {
                    _isClosed = true;
                    SqlConnection con = _connection;
                    if (con != null)
                    {
                        con.Abort(e);
                    }
                    throw;
                }
                finally
                {
                    SqlStatistics.StopTimer(statistics);
                }
            }
        }

        private void ReadColumn(int i, bool setTimeout = true, bool allowPartiallyReadColumn = false)
        {
            if (_currentTask != null)
            {
                throw ADP.AsyncOperationPending();
            }

            Debug.Assert(_stateObj == null || _stateObj._syncOverAsync, "Should not attempt pends in a synchronous call");
            bool result = TryReadColumn(i, setTimeout, allowPartiallyReadColumn);
            if (!result)
            { throw SQL.SynchronousCallMayNotPend(); }
        }

        private bool TryReadColumn(int i, bool setTimeout, bool allowPartiallyReadColumn = false)
        {
            CheckDataIsReady(columnIndex: i, permitAsync: true, allowPartiallyReadColumn: allowPartiallyReadColumn);

            RuntimeHelpers.PrepareConstrainedRegions();
            try
            {
#if DEBUG
                TdsParser.ReliabilitySection tdsReliabilitySection = new TdsParser.ReliabilitySection();

                RuntimeHelpers.PrepareConstrainedRegions();
                try
                {
                    tdsReliabilitySection.Start();
#else
                {
#endif //DEBUG
                    Debug.Assert(_sharedState._nextColumnHeaderToRead <= _metaData.Length, "_sharedState._nextColumnHeaderToRead too large");
                    Debug.Assert(_sharedState._nextColumnDataToRead <= _metaData.Length, "_sharedState._nextColumnDataToRead too large");

                    if (setTimeout)
                    {
                        SetTimeout(_defaultTimeoutMilliseconds);
                    }

                    if (!TryReadColumnInternal(i, readHeaderOnly: false))
                    {
                        return false;
                    }

                    Debug.Assert(null != _data[i], " data buffer is null?");
                }
#if DEBUG
                finally
                {
                    tdsReliabilitySection.Stop();
                }
#endif //DEBUG
            }
            catch (System.OutOfMemoryException e)
            {
                _isClosed = true;
                if (null != _connection)
                {
                    _connection.Abort(e);
                }
                throw;
            }
            catch (System.StackOverflowException e)
            {
                _isClosed = true;
                if (null != _connection)
                {
                    _connection.Abort(e);
                }
                throw;
            }
            catch (System.Threading.ThreadAbortException e)
            {
                _isClosed = true;
                if (null != _connection)
                {
                    _connection.Abort(e);
                }
                throw;
            }

            return true;
        }

        private bool TryReadColumnData()
        {
            // If we've already read the value (because it was NULL) we don't
            // bother to read here.
            if (!_data[_sharedState._nextColumnDataToRead].IsNull)
            {
                _SqlMetaData columnMetaData = _metaData[_sharedState._nextColumnDataToRead];

                if (!_parser.TryReadSqlValue(_data[_sharedState._nextColumnDataToRead], columnMetaData, (int)_sharedState._columnDataBytesRemaining, _stateObj,
                                             _command != null ? _command.ColumnEncryptionSetting : SqlCommandColumnEncryptionSetting.UseConnectionSetting,
                                             columnMetaData.column, _command))
                { // will read UDTs as VARBINARY.
                    return false;
                }
                _sharedState._columnDataBytesRemaining = 0;
            }
            _sharedState._nextColumnDataToRead++;
            return true;
        }

        private void ReadColumnHeader(int i)
        {
            Debug.Assert(_stateObj == null || _stateObj._syncOverAsync, "Should not attempt pends in a synchronous call");
            bool result = TryReadColumnHeader(i);
            if (!result)
            { throw SQL.SynchronousCallMayNotPend(); }
        }

        private bool TryReadColumnHeader(int i)
        {
            if (!_sharedState._dataReady)
            {
                throw SQL.InvalidRead();
            }
            RuntimeHelpers.PrepareConstrainedRegions();
            try
            {
#if DEBUG
                TdsParser.ReliabilitySection tdsReliabilitySection = new TdsParser.ReliabilitySection();

                RuntimeHelpers.PrepareConstrainedRegions();
                try
                {
                    tdsReliabilitySection.Start();
#endif //DEBUG
                return TryReadColumnInternal(i, readHeaderOnly: true);
#if DEBUG
                }
                finally
                {
                    tdsReliabilitySection.Stop();
                }
#endif //DEBUG
            }
            catch (System.OutOfMemoryException e)
            {
                _isClosed = true;
                if (null != _connection)
                {
                    _connection.Abort(e);
                }
                throw;
            }
            catch (System.StackOverflowException e)
            {
                _isClosed = true;
                if (null != _connection)
                {
                    _connection.Abort(e);
                }
                throw;
            }
            catch (System.Threading.ThreadAbortException e)
            {
                _isClosed = true;
                if (null != _connection)
                {
                    _connection.Abort(e);
                }
                throw;
            }
        }

        private bool TryReadColumnInternal(int i, bool readHeaderOnly = false)
        {
            AssertReaderState(requireData: true, permitAsync: true, columnIndex: i);

            // Check if we've already read the header already
            if (i < _sharedState._nextColumnHeaderToRead)
            {
                // Read the header, but we need to read the data
                if ((i == _sharedState._nextColumnDataToRead) && (!readHeaderOnly))
                {
                    return TryReadColumnData();
                }
                // Else we've already read the data, or we're reading the header only
                else
                {
                    // Ensure that, if we've read past the column, then we did store its data
                    Debug.Assert(i == _sharedState._nextColumnDataToRead ||                                                          // Either we haven't read the column yet
                        ((i + 1 < _sharedState._nextColumnDataToRead) && (IsCommandBehavior(CommandBehavior.SequentialAccess))) ||   // Or we're in sequential mode and we've read way past the column (i.e. it was not the last column we read)
                        (!_data[i].IsEmpty || _data[i].IsNull) ||                                                       // Or we should have data stored for the column (unless the column was null)
                        (_metaData[i].type == SqlDbType.Timestamp),                                                     // Or Dev11 Bug #336820, Dev10 Bug #479607 (SqlClient: IsDBNull always returns false for timestamp datatype)
                                                                                                                        //    Due to a bug in TdsParser.GetNullSqlValue, Timestamps' IsNull is not correctly set - so we need to bypass the check
                        "Gone past column, be we have no data stored for it");
                    return true;
                }
            }

            Debug.Assert(_data[i].IsEmpty || _data[i].IsNull, "re-reading column value?");

            // If we're in sequential access mode, we can safely clear out any
            // data from the previous column.
            bool isSequentialAccess = IsCommandBehavior(CommandBehavior.SequentialAccess);
            if (isSequentialAccess)
            {
                if (0 < _sharedState._nextColumnDataToRead)
                {
                    _data[_sharedState._nextColumnDataToRead - 1].Clear();
                }

                // Only wipe out the blob objects if they aren't for a 'future' column (i.e. we haven't read up to them yet)
                if ((_lastColumnWithDataChunkRead > -1) && (i > _lastColumnWithDataChunkRead))
                {
                    CloseActiveSequentialStreamAndTextReader();
                }
            }
            else if (_sharedState._nextColumnDataToRead < _sharedState._nextColumnHeaderToRead)
            {
                // We read the header but not the column for the previous column
                if (!TryReadColumnData())
                {
                    return false;
                }
                Debug.Assert(_sharedState._nextColumnDataToRead == _sharedState._nextColumnHeaderToRead);
            }

            // if we still have bytes left from the previous blob read, clear the wire and reset
            if (!TryResetBlobState())
            {
                return false;
            }

            do
            {
                _SqlMetaData columnMetaData = _metaData[_sharedState._nextColumnHeaderToRead];

                if ((isSequentialAccess) && (_sharedState._nextColumnHeaderToRead < i))
                {
                    // SkipValue is no-op if the column appears in NBC bitmask
                    // if not, it skips regular and PLP types
                    if (!_parser.TrySkipValue(columnMetaData, _sharedState._nextColumnHeaderToRead, _stateObj))
                    {
                        return false;
                    }

                    _sharedState._nextColumnDataToRead = _sharedState._nextColumnHeaderToRead;
                    _sharedState._nextColumnHeaderToRead++;
                }
                else
                {
                    bool isNull;
                    ulong dataLength;
                    if (!_parser.TryProcessColumnHeader(columnMetaData, _stateObj, _sharedState._nextColumnHeaderToRead, out isNull, out dataLength))
                    {
                        return false;
                    }

                    _sharedState._nextColumnDataToRead = _sharedState._nextColumnHeaderToRead;
                    _sharedState._nextColumnHeaderToRead++;  // We read this one

                    if (isNull)
                    {
                        if (columnMetaData.type == SqlDbType.Timestamp)
                        {
                            if (!LocalAppContextSwitches.LegacyRowVersionNullBehavior)
                            {
                                _data[i].SetToNullOfType(SqlBuffer.StorageType.SqlBinary);
                            }
                        }
                        else
                        {
                            TdsParser.GetNullSqlValue(_data[_sharedState._nextColumnDataToRead],
                                columnMetaData,
                                _command != null ? _command.ColumnEncryptionSetting : SqlCommandColumnEncryptionSetting.UseConnectionSetting,
                                _parser.Connection);

                            if (!readHeaderOnly)
                            {
                                _sharedState._nextColumnDataToRead++;
                            }
                        }
                    }
                    else
                    {
                        if ((i > _sharedState._nextColumnDataToRead) || (!readHeaderOnly))
                        {
                            // If we're not in sequential access mode, we have to
                            // save the data we skip over so that the consumer
                            // can read it out of order
                            if (!_parser.TryReadSqlValue(_data[_sharedState._nextColumnDataToRead], columnMetaData, (int)dataLength, _stateObj,
                                                         _command != null ? _command.ColumnEncryptionSetting : SqlCommandColumnEncryptionSetting.UseConnectionSetting,
                                                         columnMetaData.column))
                            { // will read UDTs as VARBINARY.
                                return false;
                            }
                            _sharedState._nextColumnDataToRead++;
                        }
                        else
                        {
                            _sharedState._columnDataBytesRemaining = (long)dataLength;
                        }
                    }
                }

                if (_snapshot != null)
                {
                    // reset snapshot to save memory use.  We can safely do that here because all SqlDataReader values are stable.
                    // The retry logic can use the current values to get back to the right state.
                    _snapshot = null;
                    PrepareAsyncInvocation(useSnapshot: true);
                }
            } while (_sharedState._nextColumnHeaderToRead <= i);

            return true;
        }

        // Estimates if there is enough data available to read the number of columns requested
        private bool WillHaveEnoughData(int targetColumn, bool headerOnly = false)
        {
            AssertReaderState(requireData: true, permitAsync: true, columnIndex: targetColumn);

            if ((_lastColumnWithDataChunkRead == _sharedState._nextColumnDataToRead) && (_metaData[_lastColumnWithDataChunkRead].metaType.IsPlp))
            {
                // In the middle of reading a Plp - no idea how much is left
                return false;
            }

            int bytesRemaining = Math.Min(checked(_stateObj._inBytesRead - _stateObj._inBytesUsed), _stateObj._inBytesPacket);

            // There are some parts of our code that peeks at the next token after doing its read
            // So we will make sure that there is always a spare byte for it to look at
            bytesRemaining--;

            if ((targetColumn >= _sharedState._nextColumnDataToRead) && (_sharedState._nextColumnDataToRead < _sharedState._nextColumnHeaderToRead))
            {
                if (_sharedState._columnDataBytesRemaining > bytesRemaining)
                {
                    // The current column needs more data than we currently have
                    // NOTE: Since the Long data types (TEXT, IMAGE, NTEXT) can have a size of Int32.MaxValue we cannot simply subtract
                    // _columnDataBytesRemaining from bytesRemaining and then compare it to zero as this may lead to an overflow
                    return false;
                }
                else
                {
                    // Already read the header, so subtract actual data size
                    bytesRemaining = checked(bytesRemaining - (int)_sharedState._columnDataBytesRemaining);
                }
            }

            // For each column that we need to read, subtract the size of its header and the size of its data
            int currentColumn = _sharedState._nextColumnHeaderToRead;
            while ((bytesRemaining >= 0) && (currentColumn <= targetColumn))
            {
                // Check NBC first
                if (!_stateObj.IsNullCompressionBitSet(currentColumn))
                {

                    // NOTE: This is mostly duplicated from TryProcessColumnHeaderNoNBC and TryGetTokenLength
                    var metaType = _metaData[currentColumn].metaType;
                    if ((metaType.IsLong) || (metaType.IsPlp) || (metaType.SqlDbType == SqlDbType.Udt) || (metaType.SqlDbType == SqlDbType.Structured))
                    {
                        // Plp, Udt and TVP types have an unknownable size - so return that the estimate failed
                        return false;
                    }
                    int maxHeaderSize;
                    byte typeAndMask = (byte)(_metaData[currentColumn].tdsType & TdsEnums.SQLLenMask);
                    if ((typeAndMask == TdsEnums.SQLVarLen) || (typeAndMask == TdsEnums.SQLVarCnt))
                    {
                        if (0 != (_metaData[currentColumn].tdsType & 0x80))
                        {
                            // UInt16 represents size
                            maxHeaderSize = 2;
                        }
                        else if (0 == (_metaData[currentColumn].tdsType & 0x0c))
                        {
                            // UInt32 represents size
                            maxHeaderSize = 4;
                        }
                        else
                        {
                            // Byte represents size
                            maxHeaderSize = 1;
                        }
                    }
                    else
                    {
                        maxHeaderSize = 0;
                    }

                    bytesRemaining = checked(bytesRemaining - maxHeaderSize);
                    if ((currentColumn < targetColumn) || (!headerOnly))
                    {
                        bytesRemaining = checked(bytesRemaining - _metaData[currentColumn].length);
                    }
                }

                currentColumn++;
            }

            return (bytesRemaining >= 0);
        }

        // clean remainder bytes for the column off the wire
        private bool TryResetBlobState()
        {
            Debug.Assert(null != _stateObj, "null state object"); // _parser may be null at this point
            AssertReaderState(requireData: true, permitAsync: true);
            Debug.Assert(_sharedState._nextColumnHeaderToRead <= _metaData.Length, "_sharedState._nextColumnHeaderToRead too large");

            // If we haven't already entirely read the column
            if (_sharedState._nextColumnDataToRead < _sharedState._nextColumnHeaderToRead)
            {
                if ((_sharedState._nextColumnHeaderToRead > 0) && (_metaData[_sharedState._nextColumnHeaderToRead - 1].metaType.IsPlp))
                {
                    if (_stateObj._longlen != 0)
                    {
                        ulong ignored;
                        if (!_stateObj.Parser.TrySkipPlpValue(UInt64.MaxValue, _stateObj, out ignored))
                        {
                            return false;
                        }
                    }
                    if (_streamingXml != null)
                    {
                        SqlStreamingXml localSXml = _streamingXml;
                        _streamingXml = null;
                        localSXml.Close();
                    }
                }
                else if (0 < _sharedState._columnDataBytesRemaining)
                {
                    if (!_stateObj.TrySkipLongBytes(_sharedState._columnDataBytesRemaining))
                    {
                        return false;
                    }
                }
            }
#if DEBUG
            else
            {
                Debug.Assert((_sharedState._columnDataBytesRemaining == 0 || _sharedState._columnDataBytesRemaining == -1) && _stateObj._longlen == 0, "Haven't read header yet, but column is partially read?");
            }
#endif

            _sharedState._columnDataBytesRemaining = 0;
            _columnDataBytesRead = 0;
            _columnDataCharsRead = 0;
            _columnDataChars = null;
            _columnDataCharsIndex = -1;
            _stateObj._plpdecoder = null;

            return true;
        }

        private void CloseActiveSequentialStreamAndTextReader()
        {
            if (_currentStream != null)
            {
                _currentStream.SetClosed();
                _currentStream = null;
            }
            if (_currentTextReader != null)
            {
                _currentTextReader.SetClosed();
                _currentStream = null;
            }
        }

        private void RestoreServerSettings(TdsParser parser, TdsParserStateObject stateObj)
        {
            // turn off any set options
            if (null != parser && null != _resetOptionsString)
            {
                // It is possible for this to be called during connection close on a
                // broken connection, so check state first.
                if (parser.State == TdsParserState.OpenLoggedIn)
                {
                    SqlClientEventSource.Log.TryCorrelationTraceEvent("<sc.SqlDataReader.RestoreServerSettings|Info|Correlation> ObjectID {0}, ActivityID '{1}'", ObjectID, ActivityCorrelator.Current);
                    Task executeTask = parser.TdsExecuteSQLBatch(_resetOptionsString, (_command != null) ? _command.CommandTimeout : 0, null, stateObj, sync: true);
                    Debug.Assert(executeTask == null, "Shouldn't get a task when doing sync writes");

                    // must execute this one synchronously as we can't retry
                    parser.Run(RunBehavior.UntilDone, _command, this, null, stateObj);
                }
                _resetOptionsString = null;
            }
        }

        internal bool TrySetAltMetaDataSet(_SqlMetaDataSet metaDataSet, bool metaDataConsumed)
        {
            if (_altMetaDataSetCollection == null)
            {
                _altMetaDataSetCollection = new _SqlMetaDataSetCollection();
            }
            else if (_snapshot != null && object.ReferenceEquals(_snapshot._altMetaDataSetCollection, _altMetaDataSetCollection))
            {
                _altMetaDataSetCollection = (_SqlMetaDataSetCollection)_altMetaDataSetCollection.Clone();
            }
            _altMetaDataSetCollection.SetAltMetaData(metaDataSet);
            _metaDataConsumed = metaDataConsumed;
            if (_metaDataConsumed && null != _parser)
            {
                byte b;
                if (!_stateObj.TryPeekByte(out b))
                {
                    return false;
                }
                if (TdsEnums.SQLORDER == b)
                {
                    bool ignored;
                    if (!_parser.TryRun(RunBehavior.ReturnImmediately, _command, this, null, _stateObj, out ignored))
                    {
                        return false;
                    }
                    if (!_stateObj.TryPeekByte(out b))
                    {
                        return false;
                    }
                }
                if (b == TdsEnums.SQLINFO)
                {
                    try
                    {
                        _stateObj._accumulateInfoEvents = true;
                        bool ignored;
                        if (!_parser.TryRun(RunBehavior.ReturnImmediately, _command, null, null, _stateObj, out ignored))
                        {
                            return false;
                        }
                    }
                    finally
                    {
                        _stateObj._accumulateInfoEvents = false;
                    }
                    if (!_stateObj.TryPeekByte(out b))
                    {
                        return false;
                    }
                }
                _hasRows = IsRowToken(b);
            }
            if (metaDataSet != null)
            {
                if (_data == null || _data.Length < metaDataSet.Length)
                {
                    _data = SqlBuffer.CreateBufferArray(metaDataSet.Length);
                }
            }
            return true;
        }

        private void ClearMetaData()
        {
            _metaData = null;
            _tableNames = null;
            _fieldNameLookup = null;
            _metaDataConsumed = false;
            _browseModeInfoConsumed = false;
        }

        internal bool TrySetSensitivityClassification(SensitivityClassification sensitivityClassification)
        {
            SensitivityClassification = sensitivityClassification;
            return true;
        }

        internal bool TrySetMetaData(_SqlMetaDataSet metaData, bool moreInfo)
        {
            _metaData = metaData;

            // get rid of cached metadata info as well
            _tableNames = null;
            if (_metaData != null)
            {
                _metaData.schemaTable = null;
                _data = SqlBuffer.CreateBufferArray(metaData.Length);
            }

            _fieldNameLookup = null;

            if (null != metaData)
            {
                // we are done consuming metadata only if there is no moreInfo
                if (!moreInfo)
                {
                    _metaDataConsumed = true;

                    if (_parser != null)
                    { // There is a valid case where parser is null
                        // Peek, and if row token present, set _hasRows true since there is a
                        // row in the result
                        byte b;
                        if (!_stateObj.TryPeekByte(out b))
                        {
                            return false;
                        }

                        // UNDONE - should we be consuming tokens here??? Maybe we should be calling HasMoreRows?
                        // Would that have other side effects?

                        // simply rip the order token off the wire
                        if (b == TdsEnums.SQLORDER)
                        {                     //  same logic as SetAltMetaDataSet
                                              // Devnote: That's not the right place to process TDS
                                              // Can this result in Reentrance to Run?
                                              //
                            bool ignored;
                            if (!_parser.TryRun(RunBehavior.ReturnImmediately, null, null, null, _stateObj, out ignored))
                            {
                                return false;
                            }
                            if (!_stateObj.TryPeekByte(out b))
                            {
                                return false;
                            }
                        }
                        if (b == TdsEnums.SQLINFO)
                        {
                            // VSTFDEVDIV713926
                            // We are accumulating informational events and fire them at next
                            // TdsParser.Run purely to avoid breaking change
                            try
                            {
                                _stateObj._accumulateInfoEvents = true;
                                bool ignored;
                                if (!_parser.TryRun(RunBehavior.ReturnImmediately, null, null, null, _stateObj, out ignored))
                                {
                                    return false;
                                }
                            }
                            finally
                            {
                                _stateObj._accumulateInfoEvents = false;
                            }
                            if (!_stateObj.TryPeekByte(out b))
                            {
                                return false;
                            }
                        }
                        _hasRows = IsRowToken(b);
                        if (TdsEnums.SQLALTMETADATA == b)
                        {
                            _metaDataConsumed = false;
                        }
                    }
                }
            }
            else
            {
                _metaDataConsumed = false;
            }

            _browseModeInfoConsumed = false;
            return true;
        }

        private void SetTimeout(long timeoutMilliseconds)
        {
            // WebData 111653,112003 -- we now set timeouts per operation, not
            // per command (it's not supposed to be a cumulative per command).
            TdsParserStateObject stateObj = _stateObj;
            if (null != stateObj)
            {
                stateObj.SetTimeoutMilliseconds(timeoutMilliseconds);
            }
        }

        private bool HasActiveStreamOrTextReaderOnColumn(int columnIndex)
        {
            bool active = false;

            active |= ((_currentStream != null) && (_currentStream.ColumnIndex == columnIndex));
            active |= ((_currentTextReader != null) && (_currentTextReader.ColumnIndex == columnIndex));

            return active;
        }

        private void CheckMetaDataIsReady()
        {
            if (_currentTask != null)
            {
                throw ADP.AsyncOperationPending();
            }
            if (MetaData == null)
            {
                throw SQL.InvalidRead();
            }
        }

        private void CheckMetaDataIsReady(int columnIndex, bool permitAsync = false)
        {
            if ((!permitAsync) && (_currentTask != null))
            {
                throw ADP.AsyncOperationPending();
            }
            if (MetaData == null)
            {
                throw SQL.InvalidRead();
            }
            if ((columnIndex < 0) || (columnIndex >= _metaData.Length))
            {
                throw ADP.IndexOutOfRange();
            }
        }

        private void CheckDataIsReady()
        {
            if (_currentTask != null)
            {
                throw ADP.AsyncOperationPending();
            }
            Debug.Assert(!_sharedState._dataReady || _metaData != null, "Data is ready, but there is no metadata?");
            if ((!_sharedState._dataReady) || (_metaData == null))
            {
                throw SQL.InvalidRead();
            }
        }

        private void CheckHeaderIsReady(int columnIndex, bool permitAsync = false, string methodName = null)
        {
            if (_isClosed)
            {
                throw ADP.DataReaderClosed(methodName ?? "CheckHeaderIsReady");
            }
            if ((!permitAsync) && (_currentTask != null))
            {
                throw ADP.AsyncOperationPending();
            }
            Debug.Assert(!_sharedState._dataReady || _metaData != null, "Data is ready, but there is no metadata?");
            if ((!_sharedState._dataReady) || (_metaData == null))
            {
                throw SQL.InvalidRead();
            }
            if ((columnIndex < 0) || (columnIndex >= _metaData.Length))
            {
                throw ADP.IndexOutOfRange();
            }
            if ((IsCommandBehavior(CommandBehavior.SequentialAccess)) &&                                          // Only for sequential access
                ((_sharedState._nextColumnHeaderToRead > columnIndex + 1) || (_lastColumnWithDataChunkRead > columnIndex)))
            {  // Read past column
                throw ADP.NonSequentialColumnAccess(columnIndex, Math.Max(_sharedState._nextColumnHeaderToRead - 1, _lastColumnWithDataChunkRead));
            }
        }

        private void CheckDataIsReady(int columnIndex, bool allowPartiallyReadColumn = false, bool permitAsync = false, string methodName = null)
        {
            if (_isClosed)
            {
                throw ADP.DataReaderClosed(methodName ?? "CheckDataIsReady");
            }
            if ((!permitAsync) && (_currentTask != null))
            {
                throw ADP.AsyncOperationPending();
            }
            Debug.Assert(!_sharedState._dataReady || _metaData != null, "Data is ready, but there is no metadata?");
            if ((!_sharedState._dataReady) || (_metaData == null))
            {
                throw SQL.InvalidRead();
            }
            if ((columnIndex < 0) || (columnIndex >= _metaData.Length))
            {
                throw ADP.IndexOutOfRange();
            }
            if ((IsCommandBehavior(CommandBehavior.SequentialAccess)) &&                                    // Only for sequential access
                ((_sharedState._nextColumnDataToRead > columnIndex) || (_lastColumnWithDataChunkRead > columnIndex) ||   // Read past column
                ((!allowPartiallyReadColumn) && (_lastColumnWithDataChunkRead == columnIndex)) ||           // Partially read column
                ((allowPartiallyReadColumn) && (HasActiveStreamOrTextReaderOnColumn(columnIndex)))))
            {      // Has a Stream or TextReader on a partially-read column
                throw ADP.NonSequentialColumnAccess(columnIndex, Math.Max(_sharedState._nextColumnDataToRead, _lastColumnWithDataChunkRead + 1));
            }
        }

        [Conditional("DEBUG")]
        private void AssertReaderState(bool requireData, bool permitAsync, int? columnIndex = null, bool enforceSequentialAccess = false)
        {
            Debug.Assert(!_sharedState._dataReady || _metaData != null, "Data is ready, but there is no metadata?");
            Debug.Assert(permitAsync || _currentTask == null, "Call while async operation is pending");
            Debug.Assert(_metaData != null, "_metaData is null, check MetaData before calling this method");
            Debug.Assert(!requireData || _sharedState._dataReady, "No data is ready to be read");
            if (columnIndex.HasValue)
            {
                Debug.Assert(columnIndex.Value >= 0 && columnIndex.Value < _metaData.Length, "Invalid column index");
                Debug.Assert((!enforceSequentialAccess) || (!IsCommandBehavior(CommandBehavior.SequentialAccess)) || ((_sharedState._nextColumnDataToRead <= columnIndex) && (_lastColumnWithDataChunkRead <= columnIndex)), "Already read past column");
            }
        }

        /// <include file='..\..\..\..\..\..\..\doc\snippets\Microsoft.Data.SqlClient\SqlDataReader.xml' path='docs/members[@name="SqlDataReader"]/NextResultAsync/*' />
        public override Task<bool> NextResultAsync(CancellationToken cancellationToken)
        {
            using (TryEventScope.Create("<sc.SqlDataReader.NextResultAsync|API> {0}", ObjectID))
            {

                TaskCompletionSource<bool> source = new TaskCompletionSource<bool>();

                if (IsClosed)
                {
                    source.SetException(ADP.ExceptionWithStackTrace(ADP.DataReaderClosed("NextResultAsync")));
                    return source.Task;
                }

                IDisposable registration = null;
                if (cancellationToken.CanBeCanceled)
                {
                    if (cancellationToken.IsCancellationRequested)
                    {
                        source.SetCanceled();
                        return source.Task;
                    }
                    registration = cancellationToken.Register(SqlCommand.s_cancelIgnoreFailure, _command);
                }

                Task original = Interlocked.CompareExchange(ref _currentTask, source.Task, null);
                if (original != null)
                {
                    source.SetException(ADP.ExceptionWithStackTrace(SQL.PendingBeginXXXExists()));
                    return source.Task;
                }

                // Check if cancellation due to close is requested (this needs to be done after setting _currentTask)
                if (_cancelAsyncOnCloseToken.IsCancellationRequested)
                {
                    source.SetCanceled();
                    _currentTask = null;
                    return source.Task;
                }

                return InvokeAsyncCall(new HasNextResultAsyncCallContext(this, source, registration));
            }
        }

        private static Task<bool> NextResultAsyncExecute(Task task, object state)
        {
            HasNextResultAsyncCallContext context = (HasNextResultAsyncCallContext)state;
            if (task != null)
            {
                SqlClientEventSource.Log.TryTraceEvent("<sc.SqlDataReader.NextResultAsyncExecute> attempt retry {0}", context._reader.ObjectID);
                context._reader.PrepareForAsyncContinuation();
            }

            if (context._reader.TryNextResult(out bool more))
            {
                // completed 
                return more ? ADP.TrueTask : ADP.FalseTask;
            }

            return context._reader.ExecuteAsyncCall(context);
        }

        // NOTE: This will return null if it completed sequentially
        // If this returns null, then you can use bytesRead to see how many bytes were read - otherwise bytesRead should be ignored
        internal Task<int> GetBytesAsync(int columnIndex, byte[] buffer, int index, int length, int timeout, CancellationToken cancellationToken, out int bytesRead)
        {
            AssertReaderState(requireData: true, permitAsync: true, columnIndex: columnIndex, enforceSequentialAccess: true);
            Debug.Assert(IsCommandBehavior(CommandBehavior.SequentialAccess));

            bytesRead = 0;
            if (IsClosed)
            {
                TaskCompletionSource<int> source = new TaskCompletionSource<int>();
                source.SetException(ADP.ExceptionWithStackTrace(ADP.DataReaderClosed("GetBytesAsync")));
                return source.Task;
            }

            if (_currentTask != null)
            {
                TaskCompletionSource<int> source = new TaskCompletionSource<int>();
                source.SetException(ADP.ExceptionWithStackTrace(ADP.AsyncOperationPending()));
                return source.Task;
            }

            if (cancellationToken.CanBeCanceled)
            {
                if (cancellationToken.IsCancellationRequested)
                {
                    return null;
                }
            }

            var context = new GetBytesAsyncCallContext(this)
            {
                columnIndex = columnIndex,
                buffer = buffer,
                index = index,
                length = length,
                timeout = timeout,
                cancellationToken = cancellationToken,
            };

            // Check if we need to skip columns
            Debug.Assert(_sharedState._nextColumnDataToRead <= _lastColumnWithDataChunkRead, "Non sequential access");
            if ((_sharedState._nextColumnHeaderToRead <= _lastColumnWithDataChunkRead) || (_sharedState._nextColumnDataToRead < _lastColumnWithDataChunkRead))
            {
                TaskCompletionSource<int> source = new TaskCompletionSource<int>();
                Task original = Interlocked.CompareExchange(ref _currentTask, source.Task, null);
                if (original != null)
                {
                    source.SetException(ADP.ExceptionWithStackTrace(ADP.AsyncOperationPending()));
                    return source.Task;
                }

                // Timeout
                CancellationToken timeoutToken = CancellationToken.None;
                CancellationTokenSource timeoutCancellationSource = null;
                if (timeout > 0)
                {
                    timeoutCancellationSource = new CancellationTokenSource();
                    timeoutCancellationSource.CancelAfter(timeout);
                    timeoutToken = timeoutCancellationSource.Token;
                }

                context._disposable = timeoutCancellationSource;
                context.timeoutToken = timeoutToken;
                context._source = source;

                PrepareAsyncInvocation(useSnapshot: true);

                return InvokeAsyncCall(context);
            }
            else
            {
                // We're already at the correct column, just read the data
                context.mode = GetBytesAsyncCallContext.OperationMode.Read;

                // Switch to async
                PrepareAsyncInvocation(useSnapshot: false);

                try
                {
                    return GetBytesAsyncReadDataStage(context, false, out bytesRead);
                }
                catch
                {
                    CleanupAfterAsyncInvocation();
                    throw;
                }
            }
        }

        private static Task<int> GetBytesAsyncSeekExecute(Task task, object state)
        {
            GetBytesAsyncCallContext context = (GetBytesAsyncCallContext)state;
            SqlDataReader reader = context._reader;

            Debug.Assert(context.mode == GetBytesAsyncCallContext.OperationMode.Seek, "context.mode must be Seek to check if seeking can resume");

            if (task != null)
            {
                reader.PrepareForAsyncContinuation();
            }
            // Prepare for stateObj timeout
            reader.SetTimeout(reader._defaultTimeoutMilliseconds);

            if (reader.TryReadColumnHeader(context.columnIndex))
            {
                // Only once we have read upto where we need to be can we check the cancellation tokens (otherwise we will be in an unknown state)

                if (context.cancellationToken.IsCancellationRequested)
                {
                    // User requested cancellation
                    return Task.FromCanceled<int>(context.cancellationToken);
                }
                else if (context.timeoutToken.IsCancellationRequested)
                {
                    // Timeout
                    return ADP.CreatedTaskWithException<int>(ADP.ExceptionWithStackTrace(ADP.IO(SQLMessage.Timeout())));
                }
                else
                {
                    // Upto the correct column - continue to read
                    context.mode = GetBytesAsyncCallContext.OperationMode.Read;
                    reader.SwitchToAsyncWithoutSnapshot();
                    int totalBytesRead;
                    var readTask = reader.GetBytesAsyncReadDataStage(context, true, out totalBytesRead);
                    if (readTask == null)
                    {
                        // Completed synchronously
                        return Task.FromResult<int>(totalBytesRead);
                    }
                    else
                    {
                        return readTask;
                    }
                }
            }
            else
            {
                return reader.ExecuteAsyncCall(context);
            }
        }

        private static Task<int> GetBytesAsyncReadExecute(Task task, object state)
        {
            var context = (GetBytesAsyncCallContext)state;
            SqlDataReader reader = context._reader;

            Debug.Assert(context.mode == GetBytesAsyncCallContext.OperationMode.Read, "context.mode must be Read to check if read can resume");

            reader.PrepareForAsyncContinuation();

            if (context.cancellationToken.IsCancellationRequested)
            {
                // User requested cancellation
                return Task.FromCanceled<int>(context.cancellationToken);
            }
            else if (context.timeoutToken.IsCancellationRequested)
            {
                // Timeout
                return Task.FromException<int>(ADP.ExceptionWithStackTrace(ADP.IO(SQLMessage.Timeout())));
            }
            else
            {
                // Prepare for stateObj timeout
                reader.SetTimeout(reader._defaultTimeoutMilliseconds);

                int bytesReadThisIteration;
                bool result = reader.TryGetBytesInternalSequential(
                    context.columnIndex,
                    context.buffer,
                    context.index + context.totalBytesRead,
                    context.length - context.totalBytesRead,
                    out bytesReadThisIteration
                );
                context.totalBytesRead += bytesReadThisIteration;
                Debug.Assert(context.totalBytesRead <= context.length, "Read more bytes than required");

                if (result)
                {
                    return Task.FromResult<int>(context.totalBytesRead);
                }
                else
                {
                    return reader.ExecuteAsyncCall(context);
                }
            }
        }

        private Task<int> GetBytesAsyncReadDataStage(GetBytesAsyncCallContext context, bool isContinuation, out int bytesRead)
        {
            Debug.Assert(context.mode == GetBytesAsyncCallContext.OperationMode.Read, "context.Mode must be Read to read data");

            _lastColumnWithDataChunkRead = context.columnIndex;
            TaskCompletionSource<int> source = null;

            // Prepare for stateObj timeout
            SetTimeout(_defaultTimeoutMilliseconds);

            // Try to read without any continuations (all the data may already be in the stateObj's buffer)
            bool filledBuffer = context._reader.TryGetBytesInternalSequential(
                context.columnIndex,
                context.buffer,
                context.index + context.totalBytesRead,
                context.length - context.totalBytesRead,
                out bytesRead
            );
            context.totalBytesRead += bytesRead;
            Debug.Assert(context.totalBytesRead <= context.length, "Read more bytes than required");

            if (!filledBuffer)
            {
                // This will be the 'state' for the callback
                int totalBytesRead = bytesRead;

                if (!isContinuation)
                {
                    // This is the first async operation which is happening - setup the _currentTask and timeout
                    Debug.Assert(context._source == null, "context._source should not be non-null when trying to change to async");
                    source = new TaskCompletionSource<int>();
                    Task original = Interlocked.CompareExchange(ref _currentTask, source.Task, null);
                    if (original != null)
                    {
                        source.SetException(ADP.ExceptionWithStackTrace(ADP.AsyncOperationPending()));
                        return source.Task;
                    }

                    context._source = source;
                    // Check if cancellation due to close is requested (this needs to be done after setting _currentTask)
                    if (_cancelAsyncOnCloseToken.IsCancellationRequested)
                    {
                        source.SetCanceled();
                        _currentTask = null;
                        return source.Task;
                    }

                    // Timeout
                    Debug.Assert(context.timeoutToken == CancellationToken.None, "TimeoutToken is set when GetBytesAsyncReadDataStage is not a continuation");
                    if (context.timeout > 0)
                    {
                        CancellationTokenSource timeoutCancellationSource = new CancellationTokenSource();
                        timeoutCancellationSource.CancelAfter(context.timeout);
                        Debug.Assert(context._disposable is null, "setting context.disposable would lose the previous dispoable");
                        context._disposable = timeoutCancellationSource;
                        context.timeoutToken = timeoutCancellationSource.Token;
                    }
                }

                Task<int> retryTask = ExecuteAsyncCall(context);
                if (isContinuation)
                {
                    // Let the caller handle cleanup\completing
                    return retryTask;
                }
                else
                {
                    Debug.Assert(context._source != null, "context._source shuld not be null when continuing");
                    // setup for cleanup\completing
                    retryTask.ContinueWith(
                        continuationAction: AAsyncCallContext<int>.s_completeCallback,
                        state: context,
                        TaskScheduler.Default
                    );
                }
            }

            if (!isContinuation)
            {
                // If this is the first async op, we need to cleanup
                CleanupAfterAsyncInvocation();
            }
            // Completed synchronously, return null
            return null;
        }

        /// <include file='..\..\..\..\..\..\..\doc\snippets\Microsoft.Data.SqlClient\SqlDataReader.xml' path='docs/members[@name="SqlDataReader"]/ReadAsync/*' />
        public override Task<bool> ReadAsync(CancellationToken cancellationToken)
        {
            using (TryEventScope.Create("<sc.SqlDataReader.ReadAsync|API> {0}", ObjectID))
            {
                if (IsClosed)
                {
                    return ADP.CreatedTaskWithException<bool>(ADP.ExceptionWithStackTrace(ADP.DataReaderClosed("ReadAsync")));
                }

                // If user's token is canceled, return a canceled task
                if (cancellationToken.IsCancellationRequested)
                {
                    return ADP.CreatedTaskWithCancellation<bool>();
                }

                // Check for existing async
                if (_currentTask != null)
                {
                    return ADP.CreatedTaskWithException<bool>(ADP.ExceptionWithStackTrace(SQL.PendingBeginXXXExists()));
                }

                // These variables will be captured in moreFunc so that we can skip searching for a row token once one has been read
                bool rowTokenRead = false;
                bool more = false;

                // Shortcut, do we have enough data to immediately do the ReadAsync?
                try
                {
                    // First, check if we can finish reading the current row
                    // NOTE: If we are in SingleRow mode and we've read that single row (i.e. _haltRead == true), then skip the shortcut
                    if ((!_haltRead) && ((!_sharedState._dataReady) || (WillHaveEnoughData(_metaData.Length - 1))))
                    {

#if DEBUG
                        try
                        {
                            _stateObj._shouldHaveEnoughData = true;
#endif
                        if (_sharedState._dataReady)
                        {
                            // Clean off current row
                            CleanPartialReadReliable();
                        }

                        // If there a ROW token ready (as well as any metadata for the row)
                        if (_stateObj.IsRowTokenReady())
                        {
                            // Read the ROW token
                            bool result = TryReadInternal(true, out more);
                            Debug.Assert(result, "Should not have run out of data");

                            rowTokenRead = true;
                            if (more)
                            {
                                // Sequential mode, nothing left to do
                                if (IsCommandBehavior(CommandBehavior.SequentialAccess))
                                {
                                    return ADP.TrueTask;
                                }
                                // For non-sequential, check if we can read the row data now
                                else if (WillHaveEnoughData(_metaData.Length - 1))
                                {
                                    // Read row data
                                    result = TryReadColumn(_metaData.Length - 1, setTimeout: true);
                                    Debug.Assert(result, "Should not have run out of data");
                                    return ADP.TrueTask;
                                }
                            }
                            else
                            {
                                // No data left, return
                                return ADP.FalseTask;
                            }
                        }
#if DEBUG
                        }
                        finally
                        {
                            _stateObj._shouldHaveEnoughData = false;
                        }
#endif
                    }
                }
                catch (Exception ex)
                {
                    if (!ADP.IsCatchableExceptionType(ex))
                    {
                        throw;
                    }
                    return ADP.CreatedTaskWithException<bool>(ex);
                }

                TaskCompletionSource<bool> source = new TaskCompletionSource<bool>();
                Task original = Interlocked.CompareExchange(ref _currentTask, source.Task, null);
                if (original != null)
                {
                    source.SetException(ADP.ExceptionWithStackTrace(SQL.PendingBeginXXXExists()));
                    return source.Task;
                }

                // Check if cancellation due to close is requested (this needs to be done after setting _currentTask)
                if (_cancelAsyncOnCloseToken.IsCancellationRequested)
                {
                    source.SetCanceled();
                    _currentTask = null;
                    return source.Task;
                }

                IDisposable registration = null;
                if (cancellationToken.CanBeCanceled)
                {
                    registration = cancellationToken.Register(SqlCommand.s_cancelIgnoreFailure, _command);
                }

                var context = Interlocked.Exchange(ref _cachedReadAsyncContext, null) ?? new ReadAsyncCallContext();

                Debug.Assert(context._reader == null && context._source == null && context._disposable == null, "cached ReadAsyncCallContext was not properly disposed");

                context.Set(this, source, registration);
                context._hasMoreData = more;
                context._hasReadRowToken = rowTokenRead;

                PrepareAsyncInvocation(useSnapshot: true);

                return InvokeAsyncCall(context);
            }
            finally
            {
                SqlClientEventSource.Log.TryScopeLeaveEvent(scopeID);
            }
        }

        private static Task<bool> ReadAsyncExecute(Task task, object state)
        {
            var context = (ReadAsyncCallContext)state;
            SqlDataReader reader = context._reader;
            ref bool hasMoreData = ref context._hasMoreData;
            ref bool hasReadRowToken = ref context._hasReadRowToken;

            if (task != null)
            {
                reader.PrepareForAsyncContinuation();
            }

            if (hasReadRowToken || reader.TryReadInternal(true, out hasMoreData))
            {
                // If there are no more rows, or this is Sequential Access, then we are done
                if (!hasMoreData || (reader._commandBehavior & CommandBehavior.SequentialAccess) == CommandBehavior.SequentialAccess)
                {
                    // completed 
                    return hasMoreData ? ADP.TrueTask : ADP.FalseTask;
                }
                else
                {
                    // First time reading the row token - update the snapshot
                    if (!hasReadRowToken)
                    {
                        hasReadRowToken = true;
                        reader._snapshot = null;
                        reader.PrepareAsyncInvocation(useSnapshot: true);
                    }

                    // if non-sequentialaccess then read entire row before returning
                    if (reader.TryReadColumn(reader._metaData.Length - 1, true))
                    {
                        // completed 
                        return ADP.TrueTask;
                    }
                }
            }

            return reader.ExecuteAsyncCall(context);
        }

<<<<<<< HEAD
        private void SetCachedReadAsyncCallContext(ReadAsyncCallContext instance)
        {
            Interlocked.CompareExchange(ref _cachedReadAsyncContext, instance, null);
=======
                return InvokeRetryable(moreFunc, source, registration);
            }
>>>>>>> 83b8421b
        }

        /// <include file='..\..\..\..\..\..\..\doc\snippets\Microsoft.Data.SqlClient\SqlDataReader.xml' path='docs/members[@name="SqlDataReader"]/IsDBNullAsync/*' />
        override public Task<bool> IsDBNullAsync(int i, CancellationToken cancellationToken)
        {

            try
            {
                CheckHeaderIsReady(columnIndex: i, methodName: "IsDBNullAsync");
            }
            catch (Exception ex)
            {
                if (!ADP.IsCatchableExceptionType(ex))
                {
                    throw;
                }
                return ADP.CreatedTaskWithException<bool>(ex);
            }

            // Shortcut - if there are no issues and the data is already read, then just return the value
            if ((_sharedState._nextColumnHeaderToRead > i) && (!cancellationToken.IsCancellationRequested) && (_currentTask == null))
            {
                var data = _data;
                if (data != null)
                {
                    return data[i].IsNull ? ADP.TrueTask : ADP.FalseTask;
                }
                else
                {
                    // Reader was closed between the CheckHeaderIsReady and accessing _data - throw closed exception
                    return ADP.CreatedTaskWithException<bool>(ADP.ExceptionWithStackTrace(ADP.DataReaderClosed("IsDBNullAsync")));
                }
            }
            else
            {
                // Throw if there is any current task
                if (_currentTask != null)
                {
                    return ADP.CreatedTaskWithException<bool>(ADP.ExceptionWithStackTrace(ADP.AsyncOperationPending()));
                }

                // If user's token is canceled, return a canceled task
                if (cancellationToken.IsCancellationRequested)
                {
                    return ADP.CreatedTaskWithCancellation<bool>();
                }

                // Shortcut - if we have enough data, then run sync
                try
                {
                    if (WillHaveEnoughData(i, headerOnly: true))
                    {
#if DEBUG
                        try
                        {
                            _stateObj._shouldHaveEnoughData = true;
#endif
                        ReadColumnHeader(i);
                        return _data[i].IsNull ? ADP.TrueTask : ADP.FalseTask;
#if DEBUG
                        }
                        finally
                        {
                            _stateObj._shouldHaveEnoughData = false;
                        }
#endif
                    }
                }
                catch (Exception ex)
                {
                    if (!ADP.IsCatchableExceptionType(ex))
                    {
                        throw;
                    }
                    return ADP.CreatedTaskWithException<bool>(ex);
                }

                // Setup and check for pending task
                TaskCompletionSource<bool> source = new TaskCompletionSource<bool>();
                Task original = Interlocked.CompareExchange(ref _currentTask, source.Task, null);
                if (original != null)
                {
                    source.SetException(ADP.ExceptionWithStackTrace(ADP.AsyncOperationPending()));
                    return source.Task;
                }

                // Check if cancellation due to close is requested (this needs to be done after setting _currentTask)
                if (_cancelAsyncOnCloseToken.IsCancellationRequested)
                {
                    source.SetCanceled();
                    _currentTask = null;
                    return source.Task;
                }

                // Setup cancellations
                IDisposable registration = null;
                if (cancellationToken.CanBeCanceled)
                {
                    registration = cancellationToken.Register(SqlCommand.s_cancelIgnoreFailure, _command);
                }

                IsDBNullAsyncCallContext context = Interlocked.Exchange(ref _cachedIsDBNullContext, null) ?? new IsDBNullAsyncCallContext();

                Debug.Assert(context._reader == null && context._source == null && context._disposable == null, "cached ISDBNullAsync context not properly disposed");

                context.Set(this, source, registration);
                context._columnIndex = i;

                // Setup async
                PrepareAsyncInvocation(useSnapshot: true);

                return InvokeAsyncCall(context);
            }
        }

        private static Task<bool> IsDBNullAsyncExecute(Task task, object state)
        {
            IsDBNullAsyncCallContext context = (IsDBNullAsyncCallContext)state;
            SqlDataReader reader = context._reader;

            if (task != null)
            {
                reader.PrepareForAsyncContinuation();
            }

            if (reader.TryReadColumnHeader(context._columnIndex))
            {
                return reader._data[context._columnIndex].IsNull ? ADP.TrueTask : ADP.FalseTask;
            }
            else
            {
                return reader.ExecuteAsyncCall(context);
            }
        }

        private void SetCachedIDBNullAsyncCallContext(IsDBNullAsyncCallContext instance)
        {
            Interlocked.CompareExchange(ref _cachedIsDBNullContext, instance, null);
        }

        /// <include file='..\..\..\..\..\..\..\doc\snippets\Microsoft.Data.SqlClient\SqlDataReader.xml' path='docs/members[@name="SqlDataReader"]/GetFieldValueAsync/*' />
        override public Task<T> GetFieldValueAsync<T>(int i, CancellationToken cancellationToken)
        {
            try
            {
                CheckDataIsReady(columnIndex: i, methodName: "GetFieldValueAsync");

                // Shortcut - if there are no issues and the data is already read, then just return the value
                if ((!IsCommandBehavior(CommandBehavior.SequentialAccess)) && (_sharedState._nextColumnDataToRead > i) && (!cancellationToken.IsCancellationRequested) && (_currentTask == null))
                {
                    var data = _data;
                    var metaData = _metaData;
                    if ((data != null) && (metaData != null))
                    {
                        return Task.FromResult<T>(GetFieldValueFromSqlBufferInternal<T>(data[i], metaData[i]));
                    }
                    else
                    {
                        // Reader was closed between the CheckDataIsReady and accessing _data\_metaData - throw closed exception
                        return ADP.CreatedTaskWithException<T>(ADP.ExceptionWithStackTrace(ADP.DataReaderClosed("GetFieldValueAsync")));
                    }
                }
            }
            catch (Exception ex)
            {
                if (!ADP.IsCatchableExceptionType(ex))
                {
                    throw;
                }
                return ADP.CreatedTaskWithException<T>(ex);
            }

            // Throw if there is any current task
            if (_currentTask != null)
            {
                return ADP.CreatedTaskWithException<T>(ADP.ExceptionWithStackTrace(ADP.AsyncOperationPending()));
            }

            // If user's token is canceled, return a canceled task
            if (cancellationToken.IsCancellationRequested)
            {
                return ADP.CreatedTaskWithCancellation<T>();
            }

            // Shortcut - if we have enough data, then run sync
            try
            {
                if (WillHaveEnoughData(i))
                {
#if DEBUG
                    try
                    {
                        _stateObj._shouldHaveEnoughData = true;
#endif
                    return Task.FromResult(GetFieldValueInternal<T>(i));
#if DEBUG
                    }
                    finally
                    {
                        _stateObj._shouldHaveEnoughData = false;
                    }
#endif
                }
            }
            catch (Exception ex)
            {
                if (!ADP.IsCatchableExceptionType(ex))
                {
                    throw;
                }
                return ADP.CreatedTaskWithException<T>(ex);
            }

            // Setup and check for pending task
            TaskCompletionSource<T> source = new TaskCompletionSource<T>();
            Task original = Interlocked.CompareExchange(ref _currentTask, source.Task, null);
            if (original != null)
            {
                source.SetException(ADP.ExceptionWithStackTrace(ADP.AsyncOperationPending()));
                return source.Task;
            }

            // Check if cancellation due to close is requested (this needs to be done after setting _currentTask)
            if (_cancelAsyncOnCloseToken.IsCancellationRequested)
            {
                source.SetCanceled();
                _currentTask = null;
                return source.Task;
            }

            // Setup cancellations
            IDisposable registration = null;
            if (cancellationToken.CanBeCanceled)
            {
                registration = cancellationToken.Register(SqlCommand.s_cancelIgnoreFailure, _command);
            }

            return InvokeAsyncCall(new GetFieldValueAsyncCallContext<T>(this, source, registration, i));
        }

        private static Task<T> GetFieldValueAsyncExecute<T>(Task task, object state)
        {
            GetFieldValueAsyncCallContext<T> context = (GetFieldValueAsyncCallContext<T>)state;
            SqlDataReader reader = context._reader;
            int columnIndex = context._columnIndex;
            if (task != null)
            {
                reader.PrepareForAsyncContinuation();
            }

            if (reader.TryReadColumn(columnIndex, setTimeout: false))
            {
                return Task.FromResult<T>(reader.GetFieldValueFromSqlBufferInternal<T>(reader._data[columnIndex], reader._metaData[columnIndex]));
            }
            else
            {
                return reader.ExecuteAsyncCall(context);
            }
        }

#if DEBUG

        internal void CompletePendingReadWithSuccess(bool resetForcePendingReadsToWait)
        {
            var stateObj = _stateObj;
            if (stateObj != null)
            {
                stateObj.CompletePendingReadWithSuccess(resetForcePendingReadsToWait);
            }
        }

        internal void CompletePendingReadWithFailure(int errorCode, bool resetForcePendingReadsToWait)
        {
            var stateObj = _stateObj;
            if (stateObj != null)
            {
                stateObj.CompletePendingReadWithFailure(errorCode, resetForcePendingReadsToWait);
            }
        }

#endif

        class Snapshot
        {
            public bool _dataReady;
            public bool _haltRead;
            public bool _metaDataConsumed;
            public bool _browseModeInfoConsumed;
            public bool _hasRows;
            public ALTROWSTATUS _altRowStatus;
            public int _nextColumnDataToRead;
            public int _nextColumnHeaderToRead;
            public long _columnDataBytesRead;
            public long _columnDataBytesRemaining;

            public _SqlMetaDataSet _metadata;
            public _SqlMetaDataSetCollection _altMetaDataSetCollection;
            public MultiPartTableName[] _tableNames;

            public SqlSequentialStream _currentStream;
            public SqlSequentialTextReader _currentTextReader;
        }

        private abstract class AAsyncCallContext<T> : IDisposable
        {
            internal static readonly Action<Task<T>, object> s_completeCallback = SqlDataReader.CompleteAsyncCallCallback<T>;

            internal static readonly Func<Task, object, Task<T>> s_executeCallback = SqlDataReader.ExecuteAsyncCallCallback<T>;

            internal SqlDataReader _reader;
            internal TaskCompletionSource<T> _source;
            internal IDisposable _disposable;

            protected AAsyncCallContext()
            {
            }

            protected AAsyncCallContext(SqlDataReader reader, TaskCompletionSource<T> source, IDisposable disposable = null)
            {
                Set(reader, source, disposable);
            }

            internal void Set(SqlDataReader reader, TaskCompletionSource<T> source, IDisposable disposable = null)
            {
                this._reader = reader ?? throw new ArgumentNullException(nameof(reader));
                this._source = source ?? throw new ArgumentNullException(nameof(source));
                this._disposable = disposable;
            }

            internal void Clear()
            {
                _source = null;
                _reader = null;
                IDisposable copyDisposable = _disposable;
                _disposable = null;
                copyDisposable?.Dispose();
            }

            internal abstract Func<Task, object, Task<T>> Execute { get; }

            public virtual void Dispose()
            {
                Clear();
            }
        }

        private sealed class ReadAsyncCallContext : AAsyncCallContext<bool>
        {
            internal static readonly Func<Task, object, Task<bool>> s_execute = SqlDataReader.ReadAsyncExecute;

            internal bool _hasMoreData;
            internal bool _hasReadRowToken;

            internal ReadAsyncCallContext()
            {
            }

            internal override Func<Task, object, Task<bool>> Execute => s_execute;

            public override void Dispose()
            {
                SqlDataReader reader = this._reader;
                base.Dispose();
                reader.SetCachedReadAsyncCallContext(this);
            }
        }

        private sealed class IsDBNullAsyncCallContext : AAsyncCallContext<bool>
        {
            internal static readonly Func<Task, object, Task<bool>> s_execute = SqlDataReader.IsDBNullAsyncExecute;

            internal int _columnIndex;

            internal IsDBNullAsyncCallContext() { }

            internal override Func<Task, object, Task<bool>> Execute => s_execute;

            public override void Dispose()
            {
                SqlDataReader reader = this._reader;
                base.Dispose();
                reader.SetCachedIDBNullAsyncCallContext(this);
            }
        }

        private sealed class HasNextResultAsyncCallContext : AAsyncCallContext<bool>
        {
            private static readonly Func<Task, object, Task<bool>> s_execute = SqlDataReader.NextResultAsyncExecute;

            public HasNextResultAsyncCallContext(SqlDataReader reader, TaskCompletionSource<bool> source, IDisposable disposable)
                : base(reader, source, disposable)
            {
            }

            internal override Func<Task, object, Task<bool>> Execute => s_execute;
        }

        private sealed class GetBytesAsyncCallContext : AAsyncCallContext<int>
        {
            internal enum OperationMode
            {
                Seek = 0,
                Read = 1
            }

            private static readonly Func<Task, object, Task<int>> s_executeSeek = SqlDataReader.GetBytesAsyncSeekExecute;
            private static readonly Func<Task, object, Task<int>> s_executeRead = SqlDataReader.GetBytesAsyncReadExecute;

            internal int columnIndex;
            internal byte[] buffer;
            internal int index;
            internal int length;
            internal int timeout;
            internal CancellationToken cancellationToken;
            internal CancellationToken timeoutToken;
            internal int totalBytesRead;

            internal OperationMode mode;

            internal GetBytesAsyncCallContext(SqlDataReader reader)
            {
                this._reader = reader ?? throw new ArgumentNullException(nameof(reader));
            }

            internal override Func<Task, object, Task<int>> Execute => mode == OperationMode.Seek ? s_executeSeek : s_executeRead;

            public override void Dispose()
            {
                buffer = null;
                cancellationToken = default;
                timeoutToken = default;
                base.Dispose();
            }
        }

        private sealed class GetFieldValueAsyncCallContext<T> : AAsyncCallContext<T>
        {
            private static readonly Func<Task, object, Task<T>> s_execute = SqlDataReader.GetFieldValueAsyncExecute<T>;

            internal readonly int _columnIndex;

            internal GetFieldValueAsyncCallContext(SqlDataReader reader, TaskCompletionSource<T> source, IDisposable disposable, int columnIndex)
                : base(reader, source, disposable)
            {
                _columnIndex = columnIndex;
            }

            internal override Func<Task, object, Task<T>> Execute => s_execute;
        }

        private static Task<T> ExecuteAsyncCallCallback<T>(Task task, object state)
        {
            AAsyncCallContext<T> context = (AAsyncCallContext<T>)state;
            return context._reader.ExecuteAsyncCall(task, context);
        }

        private static void CompleteAsyncCallCallback<T>(Task<T> task, object state)
        {
            AAsyncCallContext<T> context = (AAsyncCallContext<T>)state;
            context._reader.CompleteAsyncCall<T>(task, context);
        }

        private Task<T> InvokeAsyncCall<T>(AAsyncCallContext<T> context)
        {
            TaskCompletionSource<T> source = context._source;
            try
            {
                Task<T> task;
                try
                {
                    task = context.Execute(null, context);
                }
                catch (Exception ex)
                {
                    task = ADP.CreatedTaskWithException<T>(ex);
                }

                if (task.IsCompleted)
                {
                    CompleteAsyncCall(task, context);
                }
                else
                {
                    task.ContinueWith(
                       continuationAction: AAsyncCallContext<T>.s_completeCallback,
                       state: context,
                       TaskScheduler.Default
                   );
                }
            }
            catch (AggregateException e)
            {
                source.TrySetException(e.InnerException);
            }
            catch (Exception e)
            {
                source.TrySetException(e);
            }

            // Fall through for exceptions\completing async
            return source.Task;
        }

        private Task<T> ExecuteAsyncCall<T>(AAsyncCallContext<T> context)
        {
            // _networkPacketTaskSource could be null if the connection was closed
            // while an async invocation was outstanding.
            TaskCompletionSource<object> completionSource = _stateObj._networkPacketTaskSource;
            if (_cancelAsyncOnCloseToken.IsCancellationRequested || completionSource == null)
            {
                // Cancellation requested due to datareader being closed
                return Task.FromException<T>(ADP.ExceptionWithStackTrace(ADP.ClosedConnectionError()));
            }
            else
            {
                return completionSource.Task.ContinueWith(
                    continuationFunction: AAsyncCallContext<T>.s_executeCallback,
                    state: context,
                    TaskScheduler.Default
                ).Unwrap();
            }
        }

        private Task<T> ExecuteAsyncCall<T>(Task task, AAsyncCallContext<T> context)
        {
            // this function must be an instance function called from the static callback because otherwise a compiler error
            // is caused by accessing the _cancelAsyncOnCloseToken field of a MarchalByRefObject derived class
            if (task.IsFaulted)
            {
                // Somehow the network task faulted - return the exception
                return Task.FromException<T>(task.Exception.InnerException);
            }
            else if (!_cancelAsyncOnCloseToken.IsCancellationRequested)
            {
                TdsParserStateObject stateObj = _stateObj;
                if (stateObj != null)
                {
                    // protect continuations against concurrent
                    // close and cancel
                    lock (stateObj)
                    {
                        if (_stateObj != null)
                        { // reader not closed while we waited for the lock
                            if (task.IsCanceled)
                            {
                                if (_parser != null)
                                {
                                    _parser.State = TdsParserState.Broken; // We failed to respond to attention, we have to quit!
                                    _parser.Connection.BreakConnection();
                                    _parser.ThrowExceptionAndWarning(_stateObj);
                                }
                            }
                            else
                            {
                                if (!IsClosed)
                                {
                                    try
                                    {
                                        return context.Execute(task, context);
                                    }
                                    catch (Exception)
                                    {
                                        CleanupAfterAsyncInvocation();
                                        throw;
                                    }
                                }
                            }
                        }
                    }
                }
            }
            // if stateObj is null, or we closed the connection or the connection was already closed,
            // then mark this operation as cancelled.
            return Task.FromException<T>(ADP.ExceptionWithStackTrace(ADP.ClosedConnectionError()));
        }

        private void CompleteAsyncCall<T>(Task<T> task, AAsyncCallContext<T> context)
        {
            TaskCompletionSource<T> source = context._source;
            context.Dispose();

            // If something has forced us to switch to SyncOverAsync mode while in an async task then we need to guarantee that we do the cleanup
            // This avoids us replaying non-replayable data (such as DONE or ENV_CHANGE tokens)
            var stateObj = _stateObj;
            bool ignoreCloseToken = (stateObj != null) && (stateObj._syncOverAsync);
            CleanupAfterAsyncInvocation(ignoreCloseToken);

            Task current = Interlocked.CompareExchange(ref _currentTask, null, source.Task);
            Debug.Assert(current == source.Task, "Should not be able to change the _currentTask while an asynchronous operation is pending");

            if (task.IsFaulted)
            {
                Exception e = task.Exception.InnerException;
                source.TrySetException(e);
            }
            else if (task.IsCanceled)
            {
                source.TrySetCanceled();
            }
            else
            {
                source.TrySetResult(task.Result);
            }
        }

        private void PrepareAsyncInvocation(bool useSnapshot)
        {
            // if there is already a snapshot, then the previous async command
            // completed with exception or cancellation.  We need to continue
            // with the old snapshot.
            if (useSnapshot)
            {
                Debug.Assert(!_stateObj._asyncReadWithoutSnapshot, "Can't prepare async invocation with snapshot if doing async without snapshots");

                if (_snapshot == null)
                {
                    _snapshot = new Snapshot
                    {
                        _dataReady = _sharedState._dataReady,
                        _haltRead = _haltRead,
                        _metaDataConsumed = _metaDataConsumed,
                        _browseModeInfoConsumed = _browseModeInfoConsumed,
                        _hasRows = _hasRows,
                        _altRowStatus = _altRowStatus,
                        _nextColumnDataToRead = _sharedState._nextColumnDataToRead,
                        _nextColumnHeaderToRead = _sharedState._nextColumnHeaderToRead,
                        _columnDataBytesRead = _columnDataBytesRead,
                        _columnDataBytesRemaining = _sharedState._columnDataBytesRemaining,

                        // _metadata and _altaMetaDataSetCollection must be Cloned
                        // before they are updated
                        _metadata = _metaData,
                        _altMetaDataSetCollection = _altMetaDataSetCollection,
                        _tableNames = _tableNames,

                        _currentStream = _currentStream,
                        _currentTextReader = _currentTextReader,
                    };

                    _stateObj.SetSnapshot();
                }
            }
            else
            {
                Debug.Assert(_snapshot == null, "Can prepare async invocation without snapshot if there is currently a snapshot");
                _stateObj._asyncReadWithoutSnapshot = true;
            }

            _stateObj._syncOverAsync = false;
            _stateObj._executionContext = ExecutionContext.Capture();
        }

        private void CleanupAfterAsyncInvocation(bool ignoreCloseToken = false)
        {
            var stateObj = _stateObj;
            if (stateObj != null)
            {
                // If close requested cancellation and we have a snapshot, then it will deal with cleaning up
                // NOTE: There are some cases where we wish to ignore the close token, such as when we've read some data that is not replayable (e.g. DONE or ENV_CHANGE token)
                if ((ignoreCloseToken) || (!_cancelAsyncOnCloseToken.IsCancellationRequested) || (stateObj._asyncReadWithoutSnapshot))
                {
                    // Prevent race condition between the DataReader being closed (e.g. when another MARS thread has an error)
                    lock (stateObj)
                    {
                        if (_stateObj != null)
                        { // reader not closed while we waited for the lock
                            CleanupAfterAsyncInvocationInternal(_stateObj);
                            Debug.Assert(_snapshot == null && !_stateObj._asyncReadWithoutSnapshot, "Snapshot not null or async without snapshot still enabled after cleaning async state");
                        }
                    }
                }
            }
        }

        // This function is called directly if calling function already closed the reader, so _stateObj is null,
        // in other cases parameterless version should be called
        private void CleanupAfterAsyncInvocationInternal(TdsParserStateObject stateObj, bool resetNetworkPacketTaskSource = true)
        {
            if (resetNetworkPacketTaskSource)
            {
                stateObj._networkPacketTaskSource = null;
            }
            stateObj.ResetSnapshot();
            stateObj._syncOverAsync = true;
            stateObj._executionContext = null;
            stateObj._asyncReadWithoutSnapshot = false;
#if DEBUG
            stateObj._permitReplayStackTraceToDiffer = false;
#endif

            // We are setting this to null inside the if-statement because stateObj==null means that the reader hasn't been initialized or has been closed (either way _snapshot should already be null)
            _snapshot = null;
        }

        private void PrepareForAsyncContinuation()
        {
            Debug.Assert(((_snapshot != null) || (_stateObj._asyncReadWithoutSnapshot)), "Can not prepare for an async continuation if no async if setup");
            if (_snapshot != null)
            {
                _sharedState._dataReady = _snapshot._dataReady;
                _haltRead = _snapshot._haltRead;
                _metaDataConsumed = _snapshot._metaDataConsumed;
                _browseModeInfoConsumed = _snapshot._browseModeInfoConsumed;
                _hasRows = _snapshot._hasRows;
                _altRowStatus = _snapshot._altRowStatus;
                _sharedState._nextColumnDataToRead = _snapshot._nextColumnDataToRead;
                _sharedState._nextColumnHeaderToRead = _snapshot._nextColumnHeaderToRead;
                _columnDataBytesRead = _snapshot._columnDataBytesRead;
                _sharedState._columnDataBytesRemaining = _snapshot._columnDataBytesRemaining;

                _metaData = _snapshot._metadata;
                _altMetaDataSetCollection = _snapshot._altMetaDataSetCollection;
                _tableNames = _snapshot._tableNames;

                _currentStream = _snapshot._currentStream;
                _currentTextReader = _snapshot._currentTextReader;

                _stateObj.PrepareReplaySnapshot();
            }

            _stateObj._executionContext = ExecutionContext.Capture();
        }

        private void SwitchToAsyncWithoutSnapshot()
        {
            Debug.Assert(_snapshot != null, "Should currently have a snapshot");
            Debug.Assert(_stateObj != null && !_stateObj._asyncReadWithoutSnapshot, "Already in async without snapshot");

            _snapshot = null;
            _stateObj.ResetSnapshot();
            _stateObj._asyncReadWithoutSnapshot = true;
        }

    }// SqlDataReader
}// namespace<|MERGE_RESOLUTION|>--- conflicted
+++ resolved
@@ -5321,14 +5321,9 @@
             return reader.ExecuteAsyncCall(context);
         }
 
-<<<<<<< HEAD
         private void SetCachedReadAsyncCallContext(ReadAsyncCallContext instance)
         {
             Interlocked.CompareExchange(ref _cachedReadAsyncContext, instance, null);
-=======
-                return InvokeRetryable(moreFunc, source, registration);
-            }
->>>>>>> 83b8421b
         }
 
         /// <include file='..\..\..\..\..\..\..\doc\snippets\Microsoft.Data.SqlClient\SqlDataReader.xml' path='docs/members[@name="SqlDataReader"]/IsDBNullAsync/*' />
