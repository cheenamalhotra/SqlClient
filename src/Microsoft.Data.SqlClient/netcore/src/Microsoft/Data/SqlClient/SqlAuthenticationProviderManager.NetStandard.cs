--- conflicted
+++ resolved
@@ -8,12 +8,8 @@
     {
         static SqlAuthenticationProviderManager()
         {
-<<<<<<< HEAD
-            var activeDirectoryAuthProvider = new ActiveDirectoryAuthenticationProvider();
             var azureManagedIdentityAuthenticationProvider = new AzureManagedIdentityAuthenticationProvider();
             
-=======
->>>>>>> d14c0b11
             Instance = new SqlAuthenticationProviderManager();
             var activeDirectoryAuthProvider = new ActiveDirectoryAuthenticationProvider(Instance._applicationClientId);
             Instance.SetProvider(SqlAuthenticationMethod.ActiveDirectoryPassword, activeDirectoryAuthProvider);
