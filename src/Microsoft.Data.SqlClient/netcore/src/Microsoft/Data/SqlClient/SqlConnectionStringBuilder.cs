--- conflicted
+++ resolved
@@ -57,12 +57,9 @@
             ColumnEncryptionSetting,
             EnclaveAttestationUrl,
             AttestationProtocol,
-<<<<<<< HEAD
-=======
 
             CommandTimeout,
 
->>>>>>> 81052d61
             // keep the count value last
             KeywordsCount
         }
