// Licensed to the .NET Foundation under one or more agreements.
// The .NET Foundation licenses this file to you under the MIT license.
// See the LICENSE file in the project root for more information.

using System;
using System.ComponentModel;
using System.IO;
using System.IO.Pipes;
using System.Net.Security;
using System.Security.Authentication;
using System.Security.Cryptography.X509Certificates;

namespace Microsoft.Data.SqlClient.SNI
{
    /// <summary>
    /// Named Pipe connection handle
    /// </summary>
    internal sealed class SNINpHandle : SNIHandle
    {
        internal const string DefaultPipePath = @"sql\query"; // e.g. \\HOSTNAME\pipe\sql\query
        private const int MAX_PIPE_INSTANCES = 255;

        private readonly string _targetServer;
        private readonly object _callbackObject;

        private Stream _stream;
        private NamedPipeClientStream _pipeStream;
        private SslOverTdsStream _sslOverTdsStream;

        private SslStream _sslStream;
        private SNIAsyncCallback _receiveCallback;
        private SNIAsyncCallback _sendCallback;

        private bool _validateCert = true;
        private readonly uint _status = TdsEnums.SNI_UNINITIALIZED;
        private int _bufferSize = TdsEnums.DEFAULT_LOGIN_PACKET_SIZE;
        private readonly Guid _connectionId = Guid.NewGuid();

        public SNINpHandle(string serverName, string pipeName, long timerExpire, object callbackObject)
        {
            _targetServer = serverName;
            _callbackObject = callbackObject;

            try
            {
                _pipeStream = new NamedPipeClientStream(
                    serverName,
                    pipeName,
                    PipeDirection.InOut,
                    PipeOptions.Asynchronous | PipeOptions.WriteThrough);

                bool isInfiniteTimeOut = long.MaxValue == timerExpire;
                if (isInfiniteTimeOut)
                {
                    _pipeStream.Connect(System.Threading.Timeout.Infinite);
                }
                else
                {
                    TimeSpan ts = DateTime.FromFileTime(timerExpire) - DateTime.Now;
                    ts = ts.Ticks < 0 ? TimeSpan.FromTicks(0) : ts;

                    _pipeStream.Connect((int)ts.TotalMilliseconds);
                }
            }
            catch (TimeoutException te)
            {
                SNICommon.ReportSNIError(SNIProviders.NP_PROV, SNICommon.ConnOpenFailedError, te);
                _status = TdsEnums.SNI_ERROR;
                return;
            }
            catch (IOException ioe)
            {
                SNICommon.ReportSNIError(SNIProviders.NP_PROV, SNICommon.ConnOpenFailedError, ioe);
                _status = TdsEnums.SNI_ERROR;
                return;
            }

            if (!_pipeStream.IsConnected || !_pipeStream.CanWrite || !_pipeStream.CanRead)
            {
                SNICommon.ReportSNIError(SNIProviders.NP_PROV, 0, SNICommon.ConnOpenFailedError, string.Empty);
                _status = TdsEnums.SNI_ERROR;
                return;
            }

            _sslOverTdsStream = new SslOverTdsStream(_pipeStream);
            _sslStream = new SslStream(_sslOverTdsStream, true, new RemoteCertificateValidationCallback(ValidateServerCertificate), null);

            _stream = _pipeStream;
            _status = TdsEnums.SNI_SUCCESS;
        }

        public override Guid ConnectionId
        {
            get
            {
                return _connectionId;
            }
        }

        public override uint Status
        {
            get
            {
                return _status;
            }
        }

        public override uint CheckConnection()
        {
            if (!_stream.CanWrite || !_stream.CanRead)
            {
                return TdsEnums.SNI_ERROR;
            }
            else
            {
                return TdsEnums.SNI_SUCCESS;
            }
        }

        public override void Dispose()
        {
            lock (this)
            {
                if (_sslOverTdsStream != null)
                {
                    _sslOverTdsStream.Dispose();
                    _sslOverTdsStream = null;
                }

                if (_sslStream != null)
                {
                    _sslStream.Dispose();
                    _sslStream = null;
                }

                if (_pipeStream != null)
                {
                    _pipeStream.Dispose();
                    _pipeStream = null;
                }

                //Release any references held by _stream.
                _stream = null;
            }
        }

        public override uint Receive(out SNIPacket packet, int timeout)
        {
            lock (this)
            {
                packet = null;
                try
                {
                    packet = new SNIPacket(headerSize: 0, dataSize: _bufferSize);
                    packet.ReadFromStream(_stream);

                    if (packet.Length == 0)
                    {
                        var e = new Win32Exception();
                        return ReportErrorAndReleasePacket(packet, (uint)e.NativeErrorCode, 0, e.Message);
                    }
                }
                catch (ObjectDisposedException ode)
                {
                    return ReportErrorAndReleasePacket(packet, ode);
                }
                catch (IOException ioe)
                {
                    return ReportErrorAndReleasePacket(packet, ioe);
                }

                return TdsEnums.SNI_SUCCESS;
            }
        }

        public override uint ReceiveAsync(ref SNIPacket packet)
        {
<<<<<<< HEAD
            packet = new SNIPacket(headerSize: 0, dataSize: _bufferSize);
            
=======
            packet = new SNIPacket(_bufferSize);

>>>>>>> 456268c8
            try
            {
                packet.ReadFromStreamAsync(_stream, _receiveCallback);
                return TdsEnums.SNI_SUCCESS_IO_PENDING;
            }
            catch (ObjectDisposedException ode)
            {
                return ReportErrorAndReleasePacket(packet, ode);
            }
            catch (IOException ioe)
            {
                return ReportErrorAndReleasePacket(packet, ioe);
            }
        }

        public override uint Send(SNIPacket packet)
        {
            lock (this)
            {
                try
                {
                    packet.WriteToStream(_stream);
                    return TdsEnums.SNI_SUCCESS;
                }
                catch (ObjectDisposedException ode)
                {
                    return ReportErrorAndReleasePacket(packet, ode);
                }
                catch (IOException ioe)
                {
                    return ReportErrorAndReleasePacket(packet, ioe);
                }
            }
        }

        public override uint SendAsync(SNIPacket packet, bool disposePacketAfterSendAsync, SNIAsyncCallback callback = null)
        {
            SNIAsyncCallback cb = callback ?? _sendCallback;
            packet.WriteToStreamAsync(_stream, cb, SNIProviders.NP_PROV, disposePacketAfterSendAsync);
            return TdsEnums.SNI_SUCCESS_IO_PENDING;
        }

        public override void SetAsyncCallbacks(SNIAsyncCallback receiveCallback, SNIAsyncCallback sendCallback)
        {
            _receiveCallback = receiveCallback;
            _sendCallback = sendCallback;
        }

        public override uint EnableSsl(uint options)
        {
            _validateCert = (options & TdsEnums.SNI_SSL_VALIDATE_CERTIFICATE) != 0;

            try
            {
                _sslStream.AuthenticateAsClientAsync(_targetServer).GetAwaiter().GetResult();
                _sslOverTdsStream.FinishHandshake();
            }
            catch (AuthenticationException aue)
            {
                return SNICommon.ReportSNIError(SNIProviders.NP_PROV, SNICommon.InternalExceptionError, aue);
            }
            catch (InvalidOperationException ioe)
            {
                return SNICommon.ReportSNIError(SNIProviders.NP_PROV, SNICommon.InternalExceptionError, ioe);
            }

            _stream = _sslStream;
            return TdsEnums.SNI_SUCCESS;
        }

        public override void DisableSsl()
        {
            _sslStream.Dispose();
            _sslStream = null;
            _sslOverTdsStream.Dispose();
            _sslOverTdsStream = null;

            _stream = _pipeStream;
        }

        /// <summary>
        /// Validate server certificate
        /// </summary>
        /// <param name="sender">Sender object</param>
        /// <param name="cert">X.509 certificate</param>
        /// <param name="chain">X.509 chain</param>
        /// <param name="policyErrors">Policy errors</param>
        /// <returns>true if valid</returns>
        private bool ValidateServerCertificate(object sender, X509Certificate cert, X509Chain chain, SslPolicyErrors policyErrors)
        {
            if (!_validateCert)
            {
                return true;
            }

            return SNICommon.ValidateSslServerCertificate(_targetServer, sender, cert, chain, policyErrors);
        }

        /// <summary>
        /// Set buffer size
        /// </summary>
        /// <param name="bufferSize">Buffer size</param>
        public override void SetBufferSize(int bufferSize)
        {
            _bufferSize = bufferSize;
        }

        private uint ReportErrorAndReleasePacket(SNIPacket packet, Exception sniException)
        {
            if (packet != null)
            {
                packet.Release();
            }
            return SNICommon.ReportSNIError(SNIProviders.NP_PROV, SNICommon.InternalExceptionError, sniException);
        }

        private uint ReportErrorAndReleasePacket(SNIPacket packet, uint nativeError, uint sniError, string errorMessage)
        {
            if (packet != null)
            {
                packet.Release();
            }
            return SNICommon.ReportSNIError(SNIProviders.NP_PROV, nativeError, sniError, errorMessage);
        }

#if DEBUG
        /// <summary>
        /// Test handle for killing underlying connection
        /// </summary>
        public override void KillConnection()
        {
            _pipeStream.Dispose();
            _pipeStream = null;
        }
#endif
    }
}<|MERGE_RESOLUTION|>--- conflicted
+++ resolved
@@ -175,13 +175,8 @@
 
         public override uint ReceiveAsync(ref SNIPacket packet)
         {
-<<<<<<< HEAD
             packet = new SNIPacket(headerSize: 0, dataSize: _bufferSize);
             
-=======
-            packet = new SNIPacket(_bufferSize);
-
->>>>>>> 456268c8
             try
             {
                 packet.ReadFromStreamAsync(_stream, _receiveCallback);
