// Licensed to the .NET Foundation under one or more agreements.
// The .NET Foundation licenses this file to you under the MIT license.
// See the LICENSE file in the project root for more information.

using System;
using System.Buffers;
using System.Diagnostics;
using System.IO;
using System.Threading;
using System.Threading.Tasks;

namespace Microsoft.Data.SqlClient.SNI
{
    /// <summary>
    /// SNI Packet
    /// </summary>
    internal sealed class SNIPacket
    {
        private int _dataLength; // the length of the data in the data segment, advanced by Append-ing data, does not include smux header length
        private int _dataCapacity; // the total capacity requested, if the array is rented this may be less than the _data.Length, does not include smux header length
        private int _dataOffset; // the start point of the data in the data segment, advanced by Take-ing data
        private int _headerLength; // the amount of space at the start of the array reserved for the smux header, this is zeroed in SetHeader
                                   // _headerOffset is not needed because it is always 0
        private byte[] _data;
        private SNIAsyncCallback _completionCallback;
<<<<<<< HEAD
        private bool _isBufferFromArrayPool;

        public SNIPacket() { }

        public SNIPacket(int capacity)
=======

        public SNIPacket(int headerSize, int dataSize)
>>>>>>> c6360563
        {
            Allocate(headerSize, dataSize);
        }
        public bool HasCompletionCallback => !(_completionCallback is null);

        /// <summary>
        /// Dispose Packet data
        /// </summary>
        public void Dispose() => Release();

        /// <summary>
        /// Length of data left to process
        /// </summary>
        public int DataLeft => (_dataLength - _dataOffset);

        /// <summary>
        /// Indicates that the packet should be sent out of band bypassing the normal send-recieve lock
        /// </summary>
        public bool IsOutOfBand { get; set; }

        /// <summary>
        /// Length of data
        /// </summary>
        public int Length => _dataLength;

        /// <summary>
        /// Packet validity
        /// </summary>
        public bool IsInvalid => _data is null;

        public int ReservedHeaderSize => _headerLength;

        /// <summary>
        /// Set async completion callback
        /// </summary>
        /// <param name="completionCallback">Completion callback</param>
        public void SetCompletionCallback(SNIAsyncCallback completionCallback)
        {
            _completionCallback = completionCallback;
        }

        /// <summary>
        /// Invoke the completion callback 
        /// </summary>
        /// <param name="sniErrorCode">SNI error</param>
        public void InvokeCompletionCallback(uint sniErrorCode)
        {
            _completionCallback(this, sniErrorCode);
        }

        /// <summary>
        /// Allocate space for data
        /// </summary>
        /// <param name="headerLength">Length of packet header</param>
        /// <param name="dataLength">Length of byte array to be allocated</param>
        private void Allocate(int headerLength, int dataLength)
        {
            _data = ArrayPool<byte>.Shared.Rent(headerLength + dataLength);
            _dataCapacity = dataLength;
            _dataLength = 0;
            _dataOffset = 0;
            _headerLength = headerLength;
        }

        /// <summary>
        /// Read packet data into a buffer without removing it from the packet
        /// </summary>
        /// <param name="buffer">Buffer</param>
        /// <param name="dataSize">Number of bytes read from the packet into the buffer</param> 
        public void GetData(byte[] buffer, ref int dataSize)
        {
            Buffer.BlockCopy(_data, _headerLength, buffer, 0, _dataLength);
            dataSize = _dataLength;
        }

        /// <summary>
        /// Take data from another packet
        /// </summary>
        /// <param name="packet">Packet</param>
        /// <param name="size">Data to take</param>
        /// <returns>Amount of data taken</returns>
        public int TakeData(SNIPacket packet, int size)
        {
            int dataSize = TakeData(packet._data, packet._headerLength + packet._dataLength, size);
            packet._dataLength += dataSize;
            return dataSize;
        }

        /// <summary>
        /// Append data
        /// </summary>
        /// <param name="data">Data</param>
        /// <param name="size">Size</param>
        public void AppendData(byte[] data, int size)
        {
            Buffer.BlockCopy(data, 0, _data, _headerLength + _dataLength, size);
            _dataLength += size;
        }

        /// <summary>
        /// Read data from the packet into the buffer at dataOffset for zize and then remove that data from the packet
        /// </summary>
        /// <param name="buffer">Buffer</param>
        /// <param name="dataOffset">Data offset to write data at</param>
        /// <param name="size">Number of bytes to read from the packet into the buffer</param> 
        /// <returns></returns>
        public int TakeData(byte[] buffer, int dataOffset, int size)
        {
            if (_dataOffset >= _dataLength)
            {
                return 0;
            }

            if (_dataOffset + size > _dataLength)
            {
                size = _dataLength - _dataOffset;
            }

            Buffer.BlockCopy(_data, _headerLength + _dataOffset, buffer, dataOffset, size);
            _dataOffset += size;
            return size;
        }

        public Span<byte> GetHeaderBuffer(int headerSize)
        {
            Debug.Assert(_dataOffset == 0, "requested packet header buffer from partially consumed packet");
            Debug.Assert(headerSize > 0, "requested packet header buffer of 0 length");
            Debug.Assert(_headerLength == headerSize, "requested packet header of headerSize which is not equal to the _headerSize reservation");
            return _data.AsSpan(0, headerSize);
        }

        public void SetHeaderActive()
        {
            Debug.Assert(_headerLength > 0, "requested to set header active when it is not reserved or is already active");
            _dataCapacity += _headerLength;
            _dataLength += _headerLength;
            _headerLength = 0;
        }

        /// <summary>
        /// Release packet
        /// </summary>
        public void Release()
        {
            if (_data != null)
            {
                Array.Clear(_data, 0, _headerLength + _dataLength);
                ArrayPool<byte>.Shared.Return(_data, clearArray: false);

                _data = null;
                _dataCapacity = 0;
            }
            _dataLength = 0;
            _dataOffset = 0;
            _headerLength = 0;
            _completionCallback = null;
        }

        /// <summary>
        /// Read data from a stream synchronously
        /// </summary>
        /// <param name="stream">Stream to read from</param>
        public void ReadFromStream(Stream stream)
        {
            _dataLength = stream.Read(_data, _headerLength, _dataCapacity);
        }

        /// <summary>
        /// Read data from a stream asynchronously
        /// </summary>
        /// <param name="stream">Stream to read from</param>
        /// <param name="callback">Completion callback</param>
        public void ReadFromStreamAsync(Stream stream, SNIAsyncCallback callback)
        {
            bool error = false;

            stream.ReadAsync(_data, 0, _dataCapacity, CancellationToken.None).ContinueWith(t =>
            {
                Exception e = t.Exception?.InnerException;
                if (e != null)
                {
                    SNILoadHandle.SingletonInstance.LastError = new SNIError(SNIProviders.TCP_PROV, SNICommon.InternalExceptionError, e);
                    error = true;
                }
                else
                {
                    _dataLength = t.Result;

                    if (_dataLength == 0)
                    {
                        SNILoadHandle.SingletonInstance.LastError = new SNIError(SNIProviders.TCP_PROV, 0, SNICommon.ConnTerminatedError, string.Empty);
                        error = true;
                    }
                }

                if (error)
                {
                    Release();
                }

                callback(this, error ? TdsEnums.SNI_ERROR : TdsEnums.SNI_SUCCESS);
            },
            CancellationToken.None,
            TaskContinuationOptions.DenyChildAttach,
            TaskScheduler.Default);
        }

        /// <summary>
        /// Write data to a stream synchronously
        /// </summary>
        /// <param name="stream">Stream to write to</param>
        public void WriteToStream(Stream stream)
        {
            stream.Write(_data, _headerLength, _dataLength);
        }

        /// <summary>
        /// Write data to a stream asynchronously
        /// </summary>
        /// <param name="stream">Stream to write to</param>
        /// <param name="callback">SNI Asynchronous Callback</param>
        /// <param name="provider">SNI provider identifier</param>
        /// <param name="disposeAfterWriteAsync">Bool flag to decide whether or not to dispose after Write Async operation</param>
        public async void WriteToStreamAsync(Stream stream, SNIAsyncCallback callback, SNIProviders provider, bool disposeAfterWriteAsync = false)
        {
            uint status = TdsEnums.SNI_SUCCESS;
            try
            {
                await stream.WriteAsync(_data, 0, _dataLength, CancellationToken.None).ConfigureAwait(false);
            }
            catch (Exception e)
            {
                SNILoadHandle.SingletonInstance.LastError = new SNIError(provider, SNICommon.InternalExceptionError, e);
                status = TdsEnums.SNI_ERROR;
            }
            callback(this, status);

            if (disposeAfterWriteAsync)
            {
                Dispose();
            }
        }

        /// <summary>
        /// Get hash code
        /// </summary>
        /// <returns>Hash code</returns>
        public override int GetHashCode()
        {
            return base.GetHashCode();
        }

        /// <summary>
        /// Check packet equality
        /// </summary>
        /// <param name="obj"></param>
        /// <returns>true if equal</returns>
        public override bool Equals(object obj)
        {
            SNIPacket packet = obj as SNIPacket;

            if (packet != null)
            {
                return Equals(packet);
            }

            return false;
        }

        /// <summary>
        /// Check packet equality
        /// </summary>
        /// <param name="packet"></param>
        /// <returns>true if equal</returns>
        public bool Equals(SNIPacket packet)
        {
            if (packet != null)
            {
                return ReferenceEquals(packet, this);
            }

            return false;
        }
    }
}<|MERGE_RESOLUTION|>--- conflicted
+++ resolved
@@ -23,16 +23,8 @@
                                    // _headerOffset is not needed because it is always 0
         private byte[] _data;
         private SNIAsyncCallback _completionCallback;
-<<<<<<< HEAD
-        private bool _isBufferFromArrayPool;
-
-        public SNIPacket() { }
-
-        public SNIPacket(int capacity)
-=======
 
         public SNIPacket(int headerSize, int dataSize)
->>>>>>> c6360563
         {
             Allocate(headerSize, dataSize);
         }
