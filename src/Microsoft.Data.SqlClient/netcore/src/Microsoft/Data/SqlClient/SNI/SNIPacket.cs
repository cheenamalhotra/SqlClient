// Licensed to the .NET Foundation under one or more agreements.
// The .NET Foundation licenses this file to you under the MIT license.
// See the LICENSE file in the project root for more information.

using System;
using System.Buffers;
using System.Diagnostics;
using System.IO;

namespace Microsoft.Data.SqlClient.SNI
{
    /// <summary>
    /// SNI Packet
    /// </summary>
    internal sealed partial class SNIPacket
    {
        private int _dataLength; // the length of the data in the data segment, advanced by Append-ing data, does not include smux header length
        private int _dataCapacity; // the total capacity requested, if the array is rented this may be less than the _data.Length, does not include smux header length
        private int _dataOffset; // the start point of the data in the data segment, advanced by Take-ing data
        private int _headerLength; // the amount of space at the start of the array reserved for the smux header, this is zeroed in SetHeader
                                   // _headerOffset is not needed because it is always 0
        private byte[] _data;
        private SNIAsyncCallback _completionCallback;

        public SNIPacket(int headerSize, int dataSize)
        {
            Allocate(headerSize, dataSize);
        }

        /// <summary>
        /// Length of data left to process
        /// </summary>
        public int DataLeft => (_dataLength - _dataOffset);

        /// <summary>
        /// Length of data
        /// </summary>
        public int Length => _dataLength;

        /// <summary>
        /// Packet validity
        /// </summary>
        public bool IsInvalid => _data is null;

        public int ReservedHeaderSize => _headerLength;

        /// <summary>
        /// Set async completion callback
        /// </summary>
        /// <param name="completionCallback">Completion callback</param>
        public void SetCompletionCallback(SNIAsyncCallback completionCallback)
        {
            _completionCallback = completionCallback;
        }

        /// <summary>
        /// Invoke the completion callback 
        /// </summary>
        /// <param name="sniErrorCode">SNI error</param>
        public void InvokeCompletionCallback(uint sniErrorCode)
        {
            _completionCallback(this, sniErrorCode);
        }

        /// <summary>
        /// Allocate space for data
        /// </summary>
        /// <param name="headerLength">Length of packet header</param>
        /// <param name="dataLength">Length of byte array to be allocated</param>
        private void Allocate(int headerLength, int dataLength)
        {
            _data = ArrayPool<byte>.Shared.Rent(headerLength + dataLength);
            _dataCapacity = dataLength;
            _dataLength = 0;
            _dataOffset = 0;
            _headerLength = headerLength;
        }

        /// <summary>
        /// Read packet data into a buffer without removing it from the packet
        /// </summary>
        /// <param name="buffer">Buffer</param>
        /// <param name="dataSize">Number of bytes read from the packet into the buffer</param> 
        public void GetData(byte[] buffer, ref int dataSize)
        {
            Buffer.BlockCopy(_data, _headerLength, buffer, 0, _dataLength);
            dataSize = _dataLength;
        }

        /// <summary>
        /// Take data from another packet
        /// </summary>
        /// <param name="packet">Packet</param>
        /// <param name="size">Data to take</param>
        /// <returns>Amount of data taken</returns>
        public int TakeData(SNIPacket packet, int size)
        {
            int dataSize = TakeData(packet._data, packet._headerLength + packet._dataLength, size);
            packet._dataLength += dataSize;
            return dataSize;
        }

        /// <summary>
        /// Append data
        /// </summary>
        /// <param name="data">Data</param>
        /// <param name="size">Size</param>
        public void AppendData(byte[] data, int size)
        {
            Buffer.BlockCopy(data, 0, _data, _headerLength + _dataLength, size);
            _dataLength += size;
        }

        /// <summary>
        /// Read data from the packet into the buffer at dataOffset for zize and then remove that data from the packet
        /// </summary>
        /// <param name="buffer">Buffer</param>
        /// <param name="dataOffset">Data offset to write data at</param>
        /// <param name="size">Number of bytes to read from the packet into the buffer</param> 
        /// <returns></returns>
        public int TakeData(byte[] buffer, int dataOffset, int size)
        {
            if (_dataOffset >= _dataLength)
            {
                return 0;
            }

            if (_dataOffset + size > _dataLength)
            {
                size = _dataLength - _dataOffset;
            }

            Buffer.BlockCopy(_data, _headerLength + _dataOffset, buffer, dataOffset, size);
            _dataOffset += size;
            return size;
        }

        public Span<byte> GetHeaderBuffer(int headerSize)
        {
            Debug.Assert(_dataOffset == 0, "requested packet header buffer from partially consumed packet");
            Debug.Assert(headerSize > 0, "requested packet header buffer of 0 length");
            Debug.Assert(_headerLength == headerSize, "requested packet header of headerSize which is not equal to the _headerSize reservation");
            return _data.AsSpan(0, headerSize);
        }

        public void SetHeaderActive()
        {
            Debug.Assert(_headerLength > 0, "requested to set header active when it is not reserved or is already active");
            _dataCapacity += _headerLength;
            _dataLength += _headerLength;
            _headerLength = 0;
        }

        /// <summary>
        /// Release packet
        /// </summary>
        public void Release()
        {
            if (_data != null)
            {
<<<<<<< HEAD
                Array.Clear(_data, 0, _headerLength + _dataLength);
                ArrayPool<byte>.Shared.Return(_data, clearArray: false);

=======
                if (_isBufferFromArrayPool)
                {
                    ArrayPool<byte>.Shared.Return(_data);
                }
>>>>>>> 456268c8
                _data = null;
                _dataCapacity = 0;
            }
            _dataLength = 0;
            _dataOffset = 0;
            _headerLength = 0;
            _completionCallback = null;
        }

        /// <summary>
        /// Read data from a stream synchronously
        /// </summary>
        /// <param name="stream">Stream to read from</param>
        public void ReadFromStream(Stream stream)
        {
            _dataLength = stream.Read(_data, _headerLength, _dataCapacity);
        }

        /// <summary>
        /// Write data to a stream synchronously
        /// </summary>
        /// <param name="stream">Stream to write to</param>
        public void WriteToStream(Stream stream)
        {
            stream.Write(_data, _headerLength, _dataLength);
        }

        /// <summary>
        /// Get hash code
        /// </summary>
        /// <returns>Hash code</returns>
        public override int GetHashCode()
        {
            return base.GetHashCode();
        }

        /// <summary>
        /// Check packet equality
        /// </summary>
        /// <param name="obj"></param>
        /// <returns>true if equal</returns>
        public override bool Equals(object obj)
        {
            SNIPacket packet = obj as SNIPacket;

            if (packet != null)
            {
                return Equals(packet);
            }

            return false;
        }

        /// <summary>
        /// Check packet equality
        /// </summary>
        /// <param name="packet"></param>
        /// <returns>true if equal</returns>
        public bool Equals(SNIPacket packet)
        {
            if (packet != null)
            {
                return ReferenceEquals(packet, this);
            }

            return false;
        }
    }
}<|MERGE_RESOLUTION|>--- conflicted
+++ resolved
@@ -158,16 +158,9 @@
         {
             if (_data != null)
             {
-<<<<<<< HEAD
                 Array.Clear(_data, 0, _headerLength + _dataLength);
                 ArrayPool<byte>.Shared.Return(_data, clearArray: false);
 
-=======
-                if (_isBufferFromArrayPool)
-                {
-                    ArrayPool<byte>.Shared.Return(_data);
-                }
->>>>>>> 456268c8
                 _data = null;
                 _dataCapacity = 0;
             }
