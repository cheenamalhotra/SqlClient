// Licensed to the .NET Foundation under one or more agreements.
// The .NET Foundation licenses this file to you under the MIT license.
// See the LICENSE file in the project root for more information.

using System;
using System.Diagnostics;
using System.IO;
using System.Net;
using System.Net.Security;
using System.Net.Sockets;
using System.Text;

namespace Microsoft.Data.SqlClient.SNI
{
    /// <summary>
    /// Managed SNI proxy implementation. Contains many SNI entry points used by SqlClient.
    /// </summary>
    internal class SNIProxy
    {
        private const int DefaultSqlServerPort = 1433;
        private const int DefaultSqlServerDacPort = 1434;
        private const string SqlServerSpnHeader = "MSSQLSvc";

        internal class SspiClientContextResult
        {
            internal const uint OK = 0;
            internal const uint Failed = 1;
            internal const uint KerberosTicketMissing = 2;
        }

        internal static readonly SNIProxy s_singleton = new SNIProxy();

        internal static SNIProxy GetInstance() => s_singleton;

        /// <summary>
        /// Enable SSL on a connection
        /// </summary>
        /// <param name="handle">Connection handle</param>
        /// <param name="options"></param>
        /// <returns>SNI error code</returns>
        internal uint EnableSsl(SNIHandle handle, uint options)
        {
            try
            {
                SqlClientEventSource.Log.TryTraceEvent("SNIProxy.EnableSsl | Info | Session Id {0}", handle?.ConnectionId);
                return handle.EnableSsl(options);
            }
            catch (Exception e)
            {
                SqlClientEventSource.Log.TryTraceEvent("SNIProxy.EnableSsl | Err | Session Id {0}, SNI Handshake failed with exception: {1}", handle?.ConnectionId, e?.Message);
                return SNICommon.ReportSNIError(SNIProviders.SSL_PROV, SNICommon.HandshakeFailureError, e);
            }
        }

        /// <summary>
        /// Disable SSL on a connection
        /// </summary>
        /// <param name="handle">Connection handle</param>
        /// <returns>SNI error code</returns>
        internal uint DisableSsl(SNIHandle handle)
        {
            SqlClientEventSource.Log.TryTraceEvent("SNIProxy.DisableSsl | Info | Session Id {0}", handle?.ConnectionId);
            handle.DisableSsl();
            return TdsEnums.SNI_SUCCESS;
        }

        /// <summary>
        /// Generate SSPI context
        /// </summary>
        /// <param name="sspiClientContextStatus">SSPI client context status</param>
        /// <param name="receivedBuff">Receive buffer</param>
        /// <param name="sendBuff">Send buffer</param>
        /// <param name="serverName">Service Principal Name buffer</param>
        /// <returns>SNI error code</returns>
        internal void GenSspiClientContext(SspiClientContextStatus sspiClientContextStatus, byte[] receivedBuff, ref byte[] sendBuff, byte[][] serverName)
        {
            SafeDeleteContext securityContext = sspiClientContextStatus.SecurityContext;
            ContextFlagsPal contextFlags = sspiClientContextStatus.ContextFlags;
            SafeFreeCredentials credentialsHandle = sspiClientContextStatus.CredentialsHandle;

            string securityPackage = NegotiationInfoClass.Negotiate;

            if (securityContext == null)
            {
                credentialsHandle = NegotiateStreamPal.AcquireDefaultCredential(securityPackage, false);
            }

            SecurityBuffer[] inSecurityBufferArray;
            if (receivedBuff != null)
            {
                inSecurityBufferArray = new SecurityBuffer[] { new SecurityBuffer(receivedBuff, SecurityBufferType.SECBUFFER_TOKEN) };
            }
            else
            {
                inSecurityBufferArray = Array.Empty<SecurityBuffer>();
            }

            int tokenSize = NegotiateStreamPal.QueryMaxTokenSize(securityPackage);

            SecurityBuffer outSecurityBuffer = new SecurityBuffer(tokenSize, SecurityBufferType.SECBUFFER_TOKEN);

            ContextFlagsPal requestedContextFlags = ContextFlagsPal.Connection
                | ContextFlagsPal.Confidentiality
                | ContextFlagsPal.Delegate
                | ContextFlagsPal.MutualAuth;

<<<<<<< HEAD
            string[] serverSPNs = new string[serverName.Length];
            for (int i = 0; i < serverName.Length; i++)
            {
                serverSPNs[i] = System.Text.Encoding.UTF8.GetString(serverName[i]);
            }
=======
            string serverSPN = Encoding.UTF8.GetString(serverName);

>>>>>>> 04675062
            SecurityStatusPal statusCode = NegotiateStreamPal.InitializeSecurityContext(
                       credentialsHandle,
                       ref securityContext,
                       serverSPNs,
                       requestedContextFlags,
                       inSecurityBufferArray,
                       outSecurityBuffer,
                       ref contextFlags);

            if (statusCode.ErrorCode == SecurityStatusPalErrorCode.CompleteNeeded ||
                statusCode.ErrorCode == SecurityStatusPalErrorCode.CompAndContinue)
            {
                inSecurityBufferArray = new SecurityBuffer[] { outSecurityBuffer };
                statusCode = NegotiateStreamPal.CompleteAuthToken(ref securityContext, inSecurityBufferArray);
                outSecurityBuffer.token = null;
            }

            sendBuff = outSecurityBuffer.token;
            if (sendBuff == null)
            {
                sendBuff = Array.Empty<byte>();
            }

            sspiClientContextStatus.SecurityContext = securityContext;
            sspiClientContextStatus.ContextFlags = contextFlags;
            sspiClientContextStatus.CredentialsHandle = credentialsHandle;

            if (IsErrorStatus(statusCode.ErrorCode))
            {
                // Could not access Kerberos Ticket.
                //
                // SecurityStatusPalErrorCode.InternalError only occurs in Unix and always comes with a GssApiException,
                // so we don't need to check for a GssApiException here.
                if (statusCode.ErrorCode == SecurityStatusPalErrorCode.InternalError)
                {
                    throw new InvalidOperationException(SQLMessage.KerberosTicketMissingError() + "\n" + statusCode);
                }
                else
                {
                    throw new InvalidOperationException(SQLMessage.SSPIGenerateError() + "\n" + statusCode);
                }
            }
        }

        private static bool IsErrorStatus(SecurityStatusPalErrorCode errorCode)
        {
            return errorCode != SecurityStatusPalErrorCode.NotSet &&
                errorCode != SecurityStatusPalErrorCode.OK &&
                errorCode != SecurityStatusPalErrorCode.ContinueNeeded &&
                errorCode != SecurityStatusPalErrorCode.CompleteNeeded &&
                errorCode != SecurityStatusPalErrorCode.CompAndContinue &&
                errorCode != SecurityStatusPalErrorCode.ContextExpired &&
                errorCode != SecurityStatusPalErrorCode.CredentialsNeeded &&
                errorCode != SecurityStatusPalErrorCode.Renegotiate;
        }

        /// <summary>
        /// Set connection buffer size
        /// </summary>
        /// <param name="handle">SNI handle</param>
        /// <param name="bufferSize">Buffer size</param>
        /// <returns>SNI error code</returns>
        internal uint SetConnectionBufferSize(SNIHandle handle, uint bufferSize)
        {
            handle.SetBufferSize((int)bufferSize);
            return TdsEnums.SNI_SUCCESS;
        }

        /// <summary>
        /// Copies data in SNIPacket to given byte array parameter
        /// </summary>
        /// <param name="packet">SNIPacket object containing data packets</param>
        /// <param name="inBuff">Destination byte array where data packets are copied to</param>
        /// <param name="dataSize">Length of data packets</param>
        /// <returns>SNI error status</returns>
        internal uint PacketGetData(SNIPacket packet, byte[] inBuff, ref uint dataSize)
        {
            int dataSizeInt = 0;
            packet.GetData(inBuff, ref dataSizeInt);
            dataSize = (uint)dataSizeInt;

            return TdsEnums.SNI_SUCCESS;
        }

        /// <summary>
        /// Read synchronously
        /// </summary>
        /// <param name="handle">SNI handle</param>
        /// <param name="packet">SNI packet</param>
        /// <param name="timeout">Timeout</param>
        /// <returns>SNI error status</returns>
        internal uint ReadSyncOverAsync(SNIHandle handle, out SNIPacket packet, int timeout)
        {
            return handle.Receive(out packet, timeout);
        }

        /// <summary>
        /// Get SNI connection ID
        /// </summary>
        /// <param name="handle">SNI handle</param>
        /// <param name="clientConnectionId">Client connection ID</param>
        /// <returns>SNI error status</returns>
        internal uint GetConnectionId(SNIHandle handle, ref Guid clientConnectionId)
        {
            clientConnectionId = handle.ConnectionId;
            SqlClientEventSource.Log.TryTraceEvent("SNIProxy.GetConnectionId | Info | Session Id {0}", clientConnectionId);
            return TdsEnums.SNI_SUCCESS;
        }

        /// <summary>
        /// Send a packet
        /// </summary>
        /// <param name="handle">SNI handle</param>
        /// <param name="packet">SNI packet</param>
        /// <param name="sync">true if synchronous, false if asynchronous</param>
        /// <returns>SNI error status</returns>
        internal uint WritePacket(SNIHandle handle, SNIPacket packet, bool sync)
        {
            uint result;
            if (sync)
            {
                result = handle.Send(packet);
                handle.ReturnPacket(packet);
            }
            else
            {
                result = handle.SendAsync(packet);
            }

            SqlClientEventSource.Log.TryTraceEvent("SNIProxy.WritePacket | Info | Session Id {0}, SendAsync Result {1}", handle?.ConnectionId, result);
            return result;
        }

        /// <summary>
        /// Create a SNI connection handle
        /// </summary>
        /// <param name="fullServerName">Full server name from connection string</param>
        /// <param name="ignoreSniOpenTimeout">Ignore open timeout</param>
        /// <param name="timerExpire">Timer expiration</param>
        /// <param name="instanceName">Instance name</param>
        /// <param name="spnBuffer">SPN</param>
        /// <param name="flushCache">Flush packet cache</param>
        /// <param name="async">Asynchronous connection</param>
        /// <param name="parallel">Attempt parallel connects</param>
        /// <param name="isIntegratedSecurity"></param>
        /// <param name="cachedFQDN">Used for DNS Cache</param>
        /// <param name="pendingDNSInfo">Used for DNS Cache</param>
        /// <returns>SNI handle</returns>
        internal SNIHandle CreateConnectionHandle(string fullServerName, bool ignoreSniOpenTimeout, long timerExpire, out byte[] instanceName, ref byte[][] spnBuffer, bool flushCache, bool async, bool parallel, bool isIntegratedSecurity, string cachedFQDN, ref SQLDNSInfo pendingDNSInfo)
        {
            instanceName = new byte[1];

            bool errorWithLocalDBProcessing;
            string localDBDataSource = GetLocalDBDataSource(fullServerName, out errorWithLocalDBProcessing);

            if (errorWithLocalDBProcessing)
            {
                return null;
            }

            // If a localDB Data source is available, we need to use it.
            fullServerName = localDBDataSource ?? fullServerName;

            DataSource details = DataSource.ParseServerName(fullServerName);
            if (details == null)
            {
                return null;
            }

            SNIHandle sniHandle = null;
            switch (details._connectionProtocol)
            {
                case DataSource.Protocol.Admin:
                case DataSource.Protocol.None: // default to using tcp if no protocol is provided
                case DataSource.Protocol.TCP:
                    sniHandle = CreateTcpHandle(details, timerExpire, parallel, cachedFQDN, ref pendingDNSInfo);
                    break;
                case DataSource.Protocol.NP:
                    sniHandle = CreateNpHandle(details, timerExpire, parallel);
                    break;
                default:
                    Debug.Fail($"Unexpected connection protocol: {details._connectionProtocol}");
                    break;
            }

            if (isIntegratedSecurity)
            {
                try
                {
                    spnBuffer = GetSqlServerSPNs(details);
                }
                catch (Exception e)
                {
                    SNILoadHandle.SingletonInstance.LastError = new SNIError(SNIProviders.INVALID_PROV, SNICommon.ErrorSpnLookup, e);
                }
            }

            SqlClientEventSource.Log.TryTraceEvent("SNIProxy.CreateConnectionHandle | Info | Session Id {0}, SNI Handle Type: {1}", sniHandle?.ConnectionId, sniHandle?.GetType());
            return sniHandle;
        }

        private static byte[][] GetSqlServerSPNs(DataSource dataSource)
        {
            Debug.Assert(!string.IsNullOrWhiteSpace(dataSource.ServerName));

            string hostName = dataSource.ServerName;
            string postfix = null;
            if (dataSource.Port != -1)
            {
                postfix = dataSource.Port.ToString();
            }
            else if (!string.IsNullOrWhiteSpace(dataSource.InstanceName))
            {
                postfix = dataSource.InstanceName;
            }

<<<<<<< HEAD
            return GetSqlServerSPNs(hostName, postfix, dataSource._connectionProtocol);
=======
            SqlClientEventSource.Log.TryTraceEvent("SNIProxy.GetSqlServerSPN | Info | ServerName {0}, InstanceName {1}, Port {2}, postfix {3}", dataSource?.ServerName, dataSource?.InstanceName, dataSource?.Port, postfix);
            return GetSqlServerSPN(hostName, postfix);
>>>>>>> 04675062
        }

        private static byte[][] GetSqlServerSPNs(string hostNameOrAddress, string portOrInstanceName, DataSource.Protocol protocol)
        {
            Debug.Assert(!string.IsNullOrWhiteSpace(hostNameOrAddress));
            IPHostEntry hostEntry = null;
            string fullyQualifiedDomainName;
            try
            {
                hostEntry = Dns.GetHostEntry(hostNameOrAddress);
            }
            catch (SocketException)
            {
                // A SocketException can occur while resolving the hostname.
                // We will fallback on using hostname from the connection string in the finally block
            }
            finally
            {
                // If the DNS lookup failed, then resort to using the user provided hostname to construct the SPN.
                fullyQualifiedDomainName = hostEntry?.HostName ?? hostNameOrAddress;
            }

            string serverSpn = SqlServerSpnHeader + "/" + fullyQualifiedDomainName;

            if (!string.IsNullOrWhiteSpace(portOrInstanceName))
            {
                serverSpn += ":" + portOrInstanceName;
            }
            else if (protocol == DataSource.Protocol.None || protocol == DataSource.Protocol.TCP) // Default is TCP
            {
                string serverSpnWithDefaultPort = serverSpn + $":{DefaultSqlServerPort}";
                // Set both SPNs with and without Port as Port is optional for default instance
                return new byte[][] { Encoding.UTF8.GetBytes(serverSpn), Encoding.UTF8.GetBytes(serverSpnWithDefaultPort) };
            }
<<<<<<< HEAD
            // else Named Pipes do not need to valid port

            return new byte[][] { Encoding.UTF8.GetBytes(serverSpn) };
=======

            SqlClientEventSource.Log.TryAdvancedTraceEvent("SNIProxy.GetSqlServerSPN | Info | ServerSPN {0}", serverSpn);

            return Encoding.UTF8.GetBytes(serverSpn);
>>>>>>> 04675062
        }

        /// <summary>
        /// Creates an SNITCPHandle object
        /// </summary>
        /// <param name="details">Data source</param>
        /// <param name="timerExpire">Timer expiration</param>
        /// <param name="parallel">Should MultiSubnetFailover be used</param>
        /// <param name="cachedFQDN">Key for DNS Cache</param>
        /// <param name="pendingDNSInfo">Used for DNS Cache</param>
        /// <returns>SNITCPHandle</returns>
        private SNITCPHandle CreateTcpHandle(DataSource details, long timerExpire, bool parallel, string cachedFQDN, ref SQLDNSInfo pendingDNSInfo)
        {
            // TCP Format:
            // tcp:<host name>\<instance name>
            // tcp:<host name>,<TCP/IP port number>

            string hostName = details.ServerName;
            if (string.IsNullOrWhiteSpace(hostName))
            {
                SNILoadHandle.SingletonInstance.LastError = new SNIError(SNIProviders.TCP_PROV, 0, SNICommon.InvalidConnStringError, Strings.SNI_ERROR_25);
                return null;
            }

            int port = -1;
            bool isAdminConnection = details._connectionProtocol == DataSource.Protocol.Admin;
            if (details.IsSsrpRequired)
            {
                try
                {
                    port = isAdminConnection ?
                            SSRP.GetDacPortByInstanceName(hostName, details.InstanceName) :
                            SSRP.GetPortByInstanceName(hostName, details.InstanceName);
                }
                catch (SocketException se)
                {
                    SNILoadHandle.SingletonInstance.LastError = new SNIError(SNIProviders.TCP_PROV, SNICommon.InvalidConnStringError, se);
                    return null;
                }
            }
            else if (details.Port != -1)
            {
                port = details.Port;
            }
            else
            {
                port = isAdminConnection ? DefaultSqlServerDacPort : DefaultSqlServerPort;
            }

            return new SNITCPHandle(hostName, port, timerExpire, parallel, cachedFQDN, ref pendingDNSInfo);
        }



        /// <summary>
        /// Creates an SNINpHandle object
        /// </summary>
        /// <param name="details">Data source</param>
        /// <param name="timerExpire">Timer expiration</param>
        /// <param name="parallel">Should MultiSubnetFailover be used. Only returns an error for named pipes.</param>
        /// <returns>SNINpHandle</returns>
        private SNINpHandle CreateNpHandle(DataSource details, long timerExpire, bool parallel)
        {
            if (parallel)
            {
                // Connecting to a SQL Server instance using the MultiSubnetFailover connection option is only supported when using the TCP protocol
                SNICommon.ReportSNIError(SNIProviders.NP_PROV, 0, SNICommon.MultiSubnetFailoverWithNonTcpProtocol, Strings.SNI_ERROR_49);
                return null;
            }
            return new SNINpHandle(details.PipeHostName, details.PipeName, timerExpire);
        }

        /// <summary>
        /// Read packet asynchronously
        /// </summary>
        /// <param name="handle">SNI handle</param>
        /// <param name="packet">Packet</param>
        /// <returns>SNI error status</returns>
        internal uint ReadAsync(SNIHandle handle, out SNIPacket packet)
        {
            packet = null;
            return handle.ReceiveAsync(ref packet);
        }

        /// <summary>
        /// Set packet data
        /// </summary>
        /// <param name="packet">SNI packet</param>
        /// <param name="data">Data</param>
        /// <param name="length">Length</param>
        internal void PacketSetData(SNIPacket packet, byte[] data, int length)
        {
            packet.AppendData(data, length);
        }

        /// <summary>
        /// Check SNI handle connection
        /// </summary>
        /// <param name="handle"></param>
        /// <returns>SNI error status</returns>
        internal uint CheckConnection(SNIHandle handle)
        {
            return handle.CheckConnection();
        }

        /// <summary>
        /// Get last SNI error on this thread
        /// </summary>
        /// <returns></returns>
        internal SNIError GetLastError()
        {
            return SNILoadHandle.SingletonInstance.LastError;
        }

        /// <summary>
        /// Gets the Local db Named pipe data source if the input is a localDB server.
        /// </summary>
        /// <param name="fullServerName">The data source</param>
        /// <param name="error">Set true when an error occurred while getting LocalDB up</param>
        /// <returns></returns>
        private string GetLocalDBDataSource(string fullServerName, out bool error)
        {
            string localDBConnectionString = null;
            bool isBadLocalDBDataSource;
            string localDBInstance = DataSource.GetLocalDBInstance(fullServerName, out isBadLocalDBDataSource);

            if (isBadLocalDBDataSource)
            {
                error = true;
                return null;
            }

            else if (!string.IsNullOrEmpty(localDBInstance))
            {
                // We have successfully received a localDBInstance which is valid.
                Debug.Assert(!string.IsNullOrWhiteSpace(localDBInstance), "Local DB Instance name cannot be empty.");
                localDBConnectionString = LocalDB.GetLocalDBConnectionString(localDBInstance);

                if (fullServerName == null)
                {
                    // The Last error is set in LocalDB.GetLocalDBConnectionString. We don't need to set Last here.
                    error = true;
                    return null;
                }
            }
            error = false;
            return localDBConnectionString;
        }
    }

    internal class DataSource
    {
        private const char CommaSeparator = ',';
        private const char SemiColon = ':';
        private const char BackSlashCharacter = '\\';

        private const string DefaultHostName = "localhost";
        private const string DefaultSqlServerInstanceName = "mssqlserver";
        private const string PipeBeginning = @"\\";
        private const string Slash = @"/";
        private const string PipeToken = "pipe";
        private const string LocalDbHost = "(localdb)";
        private const string NamedPipeInstanceNameHeader = "mssql$";
        private const string DefaultPipeName = "sql\\query";

        internal enum Protocol { TCP, NP, None, Admin };

        internal Protocol _connectionProtocol = Protocol.None;

        /// <summary>
        /// Provides the HostName of the server to connect to for TCP protocol.
        /// This information is also used for finding the SPN of SqlServer
        /// </summary>
        internal string ServerName { get; private set; }

        /// <summary>
        /// Provides the port on which the TCP connection should be made if one was specified in Data Source
        /// </summary>
        internal int Port { get; private set; } = -1;

        /// <summary>
        /// Provides the inferred Instance Name from Server Data Source
        /// </summary>
        internal string InstanceName { get; private set; }

        /// <summary>
        /// Provides the pipe name in case of Named Pipes
        /// </summary>
        internal string PipeName { get; private set; }

        /// <summary>
        /// Provides the HostName to connect to in case of Named pipes Data Source
        /// </summary>
        internal string PipeHostName { get; private set; }

        private string _workingDataSource;
        private string _dataSourceAfterTrimmingProtocol;
        internal bool IsBadDataSource { get; private set; } = false;

        internal bool IsSsrpRequired { get; private set; } = false;

        private DataSource(string dataSource)
        {
            // Remove all whitespaces from the datasource and all operations will happen on lower case.
            _workingDataSource = dataSource.Trim().ToLowerInvariant();

            int firstIndexOfColon = _workingDataSource.IndexOf(SemiColon);

            PopulateProtocol();

            _dataSourceAfterTrimmingProtocol = (firstIndexOfColon > -1) && _connectionProtocol != Protocol.None
                ? _workingDataSource.Substring(firstIndexOfColon + 1).Trim() : _workingDataSource;

            if (_dataSourceAfterTrimmingProtocol.Contains(Slash)) // Pipe paths only allow back slashes
            {
                if (_connectionProtocol == Protocol.None)
                    ReportSNIError(SNIProviders.INVALID_PROV);
                else if (_connectionProtocol == Protocol.NP)
                    ReportSNIError(SNIProviders.NP_PROV);
                else if (_connectionProtocol == Protocol.TCP)
                    ReportSNIError(SNIProviders.TCP_PROV);
            }
        }

        private void PopulateProtocol()
        {
            string[] splitByColon = _workingDataSource.Split(SemiColon);

            if (splitByColon.Length <= 1)
            {
                _connectionProtocol = Protocol.None;
            }
            else
            {
                // We trim before switching because " tcp : server , 1433 " is a valid data source
                switch (splitByColon[0].Trim())
                {
                    case TdsEnums.TCP:
                        _connectionProtocol = Protocol.TCP;
                        break;
                    case TdsEnums.NP:
                        _connectionProtocol = Protocol.NP;
                        break;
                    case TdsEnums.ADMIN:
                        _connectionProtocol = Protocol.Admin;
                        break;
                    default:
                        // None of the supported protocols were found. This may be a IPv6 address
                        _connectionProtocol = Protocol.None;
                        break;
                }
            }
        }

        internal static string GetLocalDBInstance(string dataSource, out bool error)
        {
            string instanceName = null;

            string workingDataSource = dataSource.ToLowerInvariant();

            string[] tokensByBackSlash = workingDataSource.Split(BackSlashCharacter);

            error = false;

            // All LocalDb endpoints are of the format host\instancename where host is always (LocalDb) (case-insensitive)
            if (tokensByBackSlash.Length == 2 && LocalDbHost.Equals(tokensByBackSlash[0].TrimStart()))
            {
                if (!string.IsNullOrWhiteSpace(tokensByBackSlash[1]))
                {
                    instanceName = tokensByBackSlash[1].Trim();
                }
                else
                {
                    SNILoadHandle.SingletonInstance.LastError = new SNIError(SNIProviders.INVALID_PROV, 0, SNICommon.LocalDBNoInstanceName, Strings.SNI_ERROR_51);
                    error = true;
                    return null;
                }
            }

            return instanceName;
        }

        internal static DataSource ParseServerName(string dataSource)
        {
            DataSource details = new DataSource(dataSource);

            if (details.IsBadDataSource)
            {
                return null;
            }

            if (details.InferNamedPipesInformation())
            {
                return details;
            }

            if (details.IsBadDataSource)
            {
                return null;
            }

            if (details.InferConnectionDetails())
            {
                return details;
            }

            return null;
        }

        private void InferLocalServerName()
        {
            // If Server name is empty or localhost, then use "localhost"
            if (string.IsNullOrEmpty(ServerName) || IsLocalHost(ServerName))
            {
                ServerName = _connectionProtocol == Protocol.Admin ?
                    Environment.MachineName : DefaultHostName;
            }
        }

        private bool InferConnectionDetails()
        {
            string[] tokensByCommaAndSlash = _dataSourceAfterTrimmingProtocol.Split(BackSlashCharacter, CommaSeparator);
            ServerName = tokensByCommaAndSlash[0].Trim();

            int commaIndex = _dataSourceAfterTrimmingProtocol.IndexOf(CommaSeparator);

            int backSlashIndex = _dataSourceAfterTrimmingProtocol.IndexOf(BackSlashCharacter);

            // Check the parameters. The parameters are Comma separated in the Data Source. The parameter we really care about is the port
            // If Comma exists, the try to get the port number
            if (commaIndex > -1)
            {
                string parameter = backSlashIndex > -1
                        ? ((commaIndex > backSlashIndex) ? tokensByCommaAndSlash[2].Trim() : tokensByCommaAndSlash[1].Trim())
                        : tokensByCommaAndSlash[1].Trim();

                // Bad Data Source like "server, "
                if (string.IsNullOrEmpty(parameter))
                {
                    ReportSNIError(SNIProviders.INVALID_PROV);
                    return false;
                }

                // For Tcp and Only Tcp are parameters allowed.
                if (_connectionProtocol == Protocol.None)
                {
                    _connectionProtocol = Protocol.TCP;
                }
                else if (_connectionProtocol != Protocol.TCP)
                {
                    // Parameter has been specified for non-TCP protocol. This is not allowed.
                    ReportSNIError(SNIProviders.INVALID_PROV);
                    return false;
                }

                int port;
                if (!int.TryParse(parameter, out port))
                {
                    ReportSNIError(SNIProviders.TCP_PROV);
                    return false;
                }

                // If the user explicitly specified a invalid port in the connection string.
                if (port < 1)
                {
                    ReportSNIError(SNIProviders.TCP_PROV);
                    return false;
                }

                Port = port;
            }
            // Instance Name Handling. Only if we found a '\' and we did not find a port in the Data Source
            else if (backSlashIndex > -1)
            {
                // This means that there will not be any part separated by comma.
                InstanceName = tokensByCommaAndSlash[1].Trim();

                if (string.IsNullOrWhiteSpace(InstanceName))
                {
                    ReportSNIError(SNIProviders.INVALID_PROV);
                    return false;
                }

                if (DefaultSqlServerInstanceName.Equals(InstanceName))
                {
                    ReportSNIError(SNIProviders.INVALID_PROV);
                    return false;
                }

                IsSsrpRequired = true;
            }

            InferLocalServerName();

            return true;
        }

        private void ReportSNIError(SNIProviders provider)
        {
            SNILoadHandle.SingletonInstance.LastError = new SNIError(provider, 0, SNICommon.InvalidConnStringError, Strings.SNI_ERROR_25);
            IsBadDataSource = true;
        }

        private bool InferNamedPipesInformation()
        {
            // If we have a datasource beginning with a pipe or we have already determined that the protocol is Named Pipe
            if (_dataSourceAfterTrimmingProtocol.StartsWith(PipeBeginning) || _connectionProtocol == Protocol.NP)
            {
                // If the data source is "np:servername"
                if (!_dataSourceAfterTrimmingProtocol.Contains(PipeBeginning))
                {
                    PipeHostName = ServerName = _dataSourceAfterTrimmingProtocol;
                    InferLocalServerName();
                    PipeName = SNINpHandle.DefaultPipePath;
                    return true;
                }

                try
                {
                    string[] tokensByBackSlash = _dataSourceAfterTrimmingProtocol.Split(BackSlashCharacter);

                    // The datasource is of the format \\host\pipe\sql\query [0]\[1]\[2]\[3]\[4]\[5]
                    // It would at least have 6 parts.
                    // Another valid Sql named pipe for an named instance is \\.\pipe\MSSQL$MYINSTANCE\sql\query
                    if (tokensByBackSlash.Length < 6)
                    {
                        ReportSNIError(SNIProviders.NP_PROV);
                        return false;
                    }

                    string host = tokensByBackSlash[2];

                    if (string.IsNullOrEmpty(host))
                    {
                        ReportSNIError(SNIProviders.NP_PROV);
                        return false;
                    }

                    //Check if the "pipe" keyword is the first part of path
                    if (!PipeToken.Equals(tokensByBackSlash[3]))
                    {
                        ReportSNIError(SNIProviders.NP_PROV);
                        return false;
                    }

                    if (tokensByBackSlash[4].StartsWith(NamedPipeInstanceNameHeader))
                    {
                        InstanceName = tokensByBackSlash[4].Substring(NamedPipeInstanceNameHeader.Length);
                    }

                    StringBuilder pipeNameBuilder = new StringBuilder();

                    for (int i = 4; i < tokensByBackSlash.Length - 1; i++)
                    {
                        pipeNameBuilder.Append(tokensByBackSlash[i]);
                        pipeNameBuilder.Append(Path.DirectorySeparatorChar);
                    }
                    // Append the last part without a "/"
                    pipeNameBuilder.Append(tokensByBackSlash[tokensByBackSlash.Length - 1]);
                    PipeName = pipeNameBuilder.ToString();

                    if (string.IsNullOrWhiteSpace(InstanceName) && !DefaultPipeName.Equals(PipeName))
                    {
                        InstanceName = PipeToken + PipeName;
                    }

                    ServerName = IsLocalHost(host) ? Environment.MachineName : host;
                    // Pipe hostname is the hostname after leading \\ which should be passed down as is to open Named Pipe.
                    // For Named Pipes the ServerName makes sense for SPN creation only.
                    PipeHostName = host;
                }
                catch (UriFormatException)
                {
                    ReportSNIError(SNIProviders.NP_PROV);
                    return false;
                }

                // DataSource is something like "\\pipename"
                if (_connectionProtocol == Protocol.None)
                {
                    _connectionProtocol = Protocol.NP;
                }
                else if (_connectionProtocol != Protocol.NP)
                {
                    // In case the path began with a "\\" and protocol was not Named Pipes
                    ReportSNIError(SNIProviders.NP_PROV);
                    return false;
                }
                return true;
            }
            return false;
        }

        private static bool IsLocalHost(string serverName)
            => ".".Equals(serverName) || "(local)".Equals(serverName) || "localhost".Equals(serverName);
    }
}<|MERGE_RESOLUTION|>--- conflicted
+++ resolved
@@ -104,16 +104,11 @@
                 | ContextFlagsPal.Delegate
                 | ContextFlagsPal.MutualAuth;
 
-<<<<<<< HEAD
             string[] serverSPNs = new string[serverName.Length];
             for (int i = 0; i < serverName.Length; i++)
             {
-                serverSPNs[i] = System.Text.Encoding.UTF8.GetString(serverName[i]);
-            }
-=======
-            string serverSPN = Encoding.UTF8.GetString(serverName);
-
->>>>>>> 04675062
+                serverSPNs[i] = Encoding.UTF8.GetString(serverName[i]);
+            }
             SecurityStatusPal statusCode = NegotiateStreamPal.InitializeSecurityContext(
                        credentialsHandle,
                        ref securityContext,
@@ -330,12 +325,8 @@
                 postfix = dataSource.InstanceName;
             }
 
-<<<<<<< HEAD
-            return GetSqlServerSPNs(hostName, postfix, dataSource._connectionProtocol);
-=======
             SqlClientEventSource.Log.TryTraceEvent("SNIProxy.GetSqlServerSPN | Info | ServerName {0}, InstanceName {1}, Port {2}, postfix {3}", dataSource?.ServerName, dataSource?.InstanceName, dataSource?.Port, postfix);
-            return GetSqlServerSPN(hostName, postfix);
->>>>>>> 04675062
+            return GetSqlServerSPN(hostName, postfix, dataSource._connectionProtocol);
         }
 
         private static byte[][] GetSqlServerSPNs(string hostNameOrAddress, string portOrInstanceName, DataSource.Protocol protocol)
@@ -368,18 +359,13 @@
             {
                 string serverSpnWithDefaultPort = serverSpn + $":{DefaultSqlServerPort}";
                 // Set both SPNs with and without Port as Port is optional for default instance
+                SqlClientEventSource.Log.TryAdvancedTraceEvent("SNIProxy.GetSqlServerSPN | Info | ServerSPNs {0} and {1}", serverSpn, serverSpnWithDefaultPort);
                 return new byte[][] { Encoding.UTF8.GetBytes(serverSpn), Encoding.UTF8.GetBytes(serverSpnWithDefaultPort) };
             }
-<<<<<<< HEAD
             // else Named Pipes do not need to valid port
 
+            SqlClientEventSource.Log.TryAdvancedTraceEvent("SNIProxy.GetSqlServerSPN | Info | ServerSPN {0}", serverSpn);
             return new byte[][] { Encoding.UTF8.GetBytes(serverSpn) };
-=======
-
-            SqlClientEventSource.Log.TryAdvancedTraceEvent("SNIProxy.GetSqlServerSPN | Info | ServerSPN {0}", serverSpn);
-
-            return Encoding.UTF8.GetBytes(serverSpn);
->>>>>>> 04675062
         }
 
         /// <summary>
