--- conflicted
+++ resolved
@@ -15,11 +15,7 @@
 
         static SqlAuthenticationProviderManager()
         {
-<<<<<<< HEAD
-            var activeDirectoryAuthProvider = new ActiveDirectoryAuthenticationProvider();
             var azureManagedIdentityAuthenticationProvider = new AzureManagedIdentityAuthenticationProvider();
-=======
->>>>>>> d14c0b11
             SqlAuthenticationProviderConfigurationSection configurationSection = null;
 
             try
