// Licensed to the .NET Foundation under one or more agreements.
// The .NET Foundation licenses this file to you under the MIT license.
// See the LICENSE file in the project root for more information.

using System;
using System.Collections.Generic;
using System.Diagnostics;
using System.Threading.Tasks;
using Microsoft.Data.Common;

namespace Microsoft.Data.SqlClient.SNI
{
    internal class TdsParserStateObjectManaged : TdsParserStateObject
    {
        private SNIMarsConnection _marsConnection;
        private SNIHandle _sessionHandle;
        private SspiClientContextStatus _sspiClientContextStatus;

        public TdsParserStateObjectManaged(TdsParser parser) : base(parser) { }

        internal TdsParserStateObjectManaged(TdsParser parser, TdsParserStateObject physicalConnection, bool async) :
            base(parser, physicalConnection, async)
        { }

        internal SNIHandle Handle => _sessionHandle;

        internal override uint Status => _sessionHandle != null ? _sessionHandle.Status : TdsEnums.SNI_UNINITIALIZED;

        internal override SessionHandle SessionHandle => SessionHandle.FromManagedSession(_sessionHandle);

        protected override bool CheckPacket(PacketHandle packet, TaskCompletionSource<object> source)
        {
            SNIPacket p = packet.ManagedPacket;
            return p.IsInvalid || source != null;
        }

        protected override void CreateSessionHandle(TdsParserStateObject physicalConnection, bool async)
        {
            Debug.Assert(physicalConnection is TdsParserStateObjectManaged, "Expected a stateObject of type " + this.GetType());
            TdsParserStateObjectManaged managedSNIObject = physicalConnection as TdsParserStateObjectManaged;

            _sessionHandle = managedSNIObject.CreateMarsSession(this, async);
        }

        internal SNIMarsHandle CreateMarsSession(object callbackObject, bool async)
        {
            return _marsConnection.CreateMarsSession(callbackObject, async);
        }

        protected override uint SNIPacketGetData(PacketHandle packet, byte[] _inBuff, ref uint dataSize)
            => SNIProxy.Singleton.PacketGetData(packet.ManagedPacket, _inBuff, ref dataSize);

        internal override void CreatePhysicalSNIHandle(string serverName, bool ignoreSniOpenTimeout, long timerExpire, out byte[] instanceName, ref byte[] spnBuffer, bool flushCache, bool async, bool parallel, bool isIntegratedSecurity)
        {
            _sessionHandle = SNIProxy.Singleton.CreateConnectionHandle(this, serverName, ignoreSniOpenTimeout, timerExpire, out instanceName, ref spnBuffer, flushCache, async, parallel, isIntegratedSecurity);
            if (_sessionHandle == null)
            {
                _parser.ProcessSNIError(this);
            }
            else if (async)
            {
                // Create call backs and allocate to the session handle
                SNIAsyncCallback ReceiveAsyncCallbackDispatcher = new SNIAsyncCallback(ReadAsyncCallback);
                SNIAsyncCallback SendAsyncCallbackDispatcher = new SNIAsyncCallback(WriteAsyncCallback);
                _sessionHandle.SetAsyncCallbacks(ReceiveAsyncCallbackDispatcher, SendAsyncCallbackDispatcher);
            }
        }

        internal void ReadAsyncCallback(SNIPacket packet, uint error) => ReadAsyncCallback(IntPtr.Zero, PacketHandle.FromManagedPacket(packet), error);

        internal void WriteAsyncCallback(SNIPacket packet, uint sniError) => WriteAsyncCallback(IntPtr.Zero, PacketHandle.FromManagedPacket(packet), sniError);

        protected override void RemovePacketFromPendingList(PacketHandle packet)
        {
            // No-Op
        }

        internal override void Dispose()
        {
            SNIHandle sessionHandle = _sessionHandle;

            _sessionHandle = null;
            _marsConnection = null;

            DisposeCounters();

            if (null != sessionHandle)
            {
                sessionHandle.Dispose();
                DecrementPendingCallbacks(true); // Will dispose of GC handle.
            }
        }

        internal override void DisposePacketCache()
        {
            // No - op
        }

        protected override void FreeGcHandle(int remaining, bool release)
        {
            // No - op
        }

        internal override bool IsFailedHandle() => _sessionHandle.Status != TdsEnums.SNI_SUCCESS;

        internal override PacketHandle ReadSyncOverAsync(int timeoutRemaining, out uint error)
        {
            SNIHandle handle = Handle;
            if (handle == null)
            {
                throw ADP.ClosedConnectionError();
            }
            SNIPacket packet = null;
            error = SNIProxy.Singleton.ReadSyncOverAsync(handle, out packet, timeoutRemaining);
            return PacketHandle.FromManagedPacket(packet);
        }

        protected override PacketHandle EmptyReadPacket => PacketHandle.FromManagedPacket(null);

        internal override bool IsPacketEmpty(PacketHandle packet) => packet.ManagedPacket == null;

        internal override void ReleasePacket(PacketHandle syncReadPacket) => syncReadPacket.ManagedPacket?.Release();

        internal override uint CheckConnection()
        {
            SNIHandle handle = Handle;
            return handle == null ? TdsEnums.SNI_SUCCESS : SNIProxy.Singleton.CheckConnection(handle);
        }

        internal override PacketHandle ReadAsync(SessionHandle handle, out uint error)
        {
            error = SNIProxy.Singleton.ReadAsync(handle.ManagedHandle, out SNIPacket packet);
            return PacketHandle.FromManagedPacket(packet);
        }

        internal override PacketHandle CreateAndSetAttentionPacket()
        {
<<<<<<< HEAD
            if (_sniAsyncAttnPacket == null)
            {
                SNIPacket attnPacket = new SNIPacket();
                SetPacketData(PacketHandle.FromManagedPacket(attnPacket), SQL.AttentionHeader, TdsEnums.HEADER_LEN);
                _sniAsyncAttnPacket = attnPacket;
            }
            PacketHandle.FromManagedPacket(_sniAsyncAttnPacket).ManagedPacket.IsOutOfBand = true;
            return PacketHandle.FromManagedPacket(_sniAsyncAttnPacket);
=======
            PacketHandle packetHandle = GetResetWritePacket(TdsEnums.HEADER_LEN);
            SetPacketData(packetHandle, SQL.AttentionHeader, TdsEnums.HEADER_LEN);
            return packetHandle;
>>>>>>> c6360563
        }

        internal override uint WritePacket(PacketHandle packet, bool sync) =>
            SNIProxy.Singleton.WritePacket(Handle, packet.ManagedPacket, sync);

        // No- Op in managed SNI
        internal override PacketHandle AddPacketToPendingList(PacketHandle packet) => packet;

        internal override bool IsValidPacket(PacketHandle packet)
        {
            Debug.Assert(packet.Type == PacketHandle.ManagedPacketType, "unexpected packet type when requiring ManagedPacket");
            return (
                packet.Type == PacketHandle.ManagedPacketType &&
                packet.ManagedPacket != null &&
                !packet.ManagedPacket.IsInvalid
             );
        }

        internal override PacketHandle GetResetWritePacket(int dataSize)
        {
            var packet = new SNIPacket(headerSize: _sessionHandle.ReserveHeaderSize, dataSize: dataSize);
            Debug.Assert(packet.ReservedHeaderSize == _sessionHandle.ReserveHeaderSize, "failed to reserve header");
            return PacketHandle.FromManagedPacket(packet);
        }

        internal override void ClearAllWritePackets()
        {
            Debug.Assert(_asyncWriteCount == 0, "Should not clear all write packets if there are packets pending");
        }

        internal override void SetPacketData(PacketHandle packet, byte[] buffer, int bytesUsed) => SNIProxy.Singleton.PacketSetData(packet.ManagedPacket, buffer, bytesUsed);

        internal override uint SniGetConnectionId(ref Guid clientConnectionId) => SNIProxy.Singleton.GetConnectionId(Handle, ref clientConnectionId);

        internal override uint DisabeSsl() => SNIProxy.Singleton.DisableSsl(Handle);

        internal override uint EnableMars(ref uint info)
        {
            _marsConnection = new SNIMarsConnection(Handle);
            if (_marsConnection.StartReceive() == TdsEnums.SNI_SUCCESS_IO_PENDING)
            {
                return TdsEnums.SNI_SUCCESS;
            }

            return TdsEnums.SNI_ERROR;
        }

        internal override uint EnableSsl(ref uint info) => SNIProxy.Singleton.EnableSsl(Handle, info);

        internal override uint SetConnectionBufferSize(ref uint unsignedPacketSize) => SNIProxy.Singleton.SetConnectionBufferSize(Handle, unsignedPacketSize);

        internal override uint GenerateSspiClientContext(byte[] receivedBuff, uint receivedLength, ref byte[] sendBuff, ref uint sendLength, byte[] _sniSpnBuffer)
        {
            if (_sspiClientContextStatus == null)
            {
                _sspiClientContextStatus = new SspiClientContextStatus();
            }
            SNIProxy.Singleton.GenSspiClientContext(_sspiClientContextStatus, receivedBuff, ref sendBuff, _sniSpnBuffer);
            sendLength = (uint)(sendBuff != null ? sendBuff.Length : 0);
            return 0;
        }

        internal override uint WaitForSSLHandShakeToComplete() => 0;
    }
}<|MERGE_RESOLUTION|>--- conflicted
+++ resolved
@@ -135,20 +135,10 @@
 
         internal override PacketHandle CreateAndSetAttentionPacket()
         {
-<<<<<<< HEAD
-            if (_sniAsyncAttnPacket == null)
-            {
-                SNIPacket attnPacket = new SNIPacket();
-                SetPacketData(PacketHandle.FromManagedPacket(attnPacket), SQL.AttentionHeader, TdsEnums.HEADER_LEN);
-                _sniAsyncAttnPacket = attnPacket;
-            }
-            PacketHandle.FromManagedPacket(_sniAsyncAttnPacket).ManagedPacket.IsOutOfBand = true;
-            return PacketHandle.FromManagedPacket(_sniAsyncAttnPacket);
-=======
             PacketHandle packetHandle = GetResetWritePacket(TdsEnums.HEADER_LEN);
             SetPacketData(packetHandle, SQL.AttentionHeader, TdsEnums.HEADER_LEN);
+            packetHandle.ManagedPacket.IsOutOfBand = true;
             return packetHandle;
->>>>>>> c6360563
         }
 
         internal override uint WritePacket(PacketHandle packet, bool sync) =>
