--- conflicted
+++ resolved
@@ -25,14 +25,10 @@
     {
         private static int s_spoofedServerProcessId = 1;
 
-<<<<<<< HEAD
         private readonly TdsParserX _parser;
         private readonly ConnectionHandlerContext _connectionHandlerContext;
 
-        internal SqlConnector(SqlConnectionX owningConnection, SqlConnectionString connectionOptions, SqlDataSource dataSource)
-=======
-        internal SqlConnector(SqlConnectionX? owningConnection, SqlDataSource dataSource)
->>>>>>> 295867bc
+        internal SqlConnector(SqlConnectionX? owningConnection, SqlConnectionString connectionOptions, SqlDataSource dataSource)
         {
             OwningConnection = owningConnection;
             ConnectionOptions = connectionOptions;
