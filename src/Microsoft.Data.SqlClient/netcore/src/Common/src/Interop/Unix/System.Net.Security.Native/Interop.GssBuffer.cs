--- conflicted
+++ resolved
@@ -31,11 +31,7 @@
                 int destinationAvailable = destination.Length - offset;  // amount of space in the given buffer
                 if (sourceLength > destinationAvailable)
                 {
-<<<<<<< HEAD
-                    throw new GssApiException(SRHelper.Format(SR.net_context_buffer_too_small, sourceLength, destinationAvailable));
-=======
-                    throw new NetSecurityNative.GssApiException(StringsHelper.Format(Strings.net_context_buffer_too_small, sourceLength, destinationAvailable));
->>>>>>> 07ee9dbf
+                    throw new GssApiException(SRHelper.Format(Strings.net_context_buffer_too_small, sourceLength, destinationAvailable));
                 }
 
                 Marshal.Copy(_data, destination, offset, sourceLength);
