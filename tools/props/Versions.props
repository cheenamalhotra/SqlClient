--- conflicted
+++ resolved
@@ -5,12 +5,7 @@
     <!-- This Assembly version corresponds to version of Microsoft.Data.SqlClient v2.0.0 Assembly. -->
     <!-- Should only be changed in future when a non-backwards compatible driver is released. -->
     <!-- Future Assembly Version values shall be Major.Minor.0.0; e.g. 3.0.0.0 -->
-<<<<<<< HEAD
-    <AssemblyVersion>2.0.20168.4</AssemblyVersion>
-=======
     <AssemblyVersion>3.0.0.0</AssemblyVersion>
-    <MicrosoftDotNetGenAPIPackageVersion>1.0.0-beta.18578.2</MicrosoftDotNetGenAPIPackageVersion>
->>>>>>> c37092a3
     <NugetPackageVersion Condition="'$(NugetPackageVersion)' == ''">3.0.0-dev</NugetPackageVersion>
     <Version>$(NugetPackageVersion)</Version>
   </PropertyGroup>
