--- conflicted
+++ resolved
@@ -179,7 +179,12 @@
 
 **"Microsoft.Data.SqlClient.UseManagedNetworkingOnWindows"**
 
-<<<<<<< HEAD
+## Set truncation on for scaled decimal parameters
+
+Scaled decimal parameter truncation can be enabled by enabling the below AppContext switch:
+
+**"Switch.Microsoft.Data.SqlClient.TruncateScaledDecimal"**
+
 ## Debugging SqlClient on Linux from Windows
 
 For enhanced developer experience, we support debugging SqlClient on Linux from Windows, using the project "**Microsoft.Data.SqlClient.DockerLinuxTest**" that requires "Container Tools" to be enabled in Visual Studio. You may import configuration: [VS19Components.vsconfig](./tools/vsconfig/VS19Components.vsconfig) if not enabled already.
@@ -209,10 +214,4 @@
     <TargetsWindows>false</TargetsWindows>
     <TargetsUnix>true</TargetsUnix>
   ```
-=======
-## Set truncation on for scaled decimal parameters
-
-Scaled decimal parameter truncation can be enabled by enabling the below AppContext switch:
-
-**"Switch.Microsoft.Data.SqlClient.TruncateScaledDecimal"**
->>>>>>> 678565bc
+  ```